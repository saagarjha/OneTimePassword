//
//  Generator.swift
//  OneTimePassword
//
//  Created by Matt Rubin on 7/8/14.
//  Copyright (c) 2014 Matt Rubin. All rights reserved.
//

import Foundation

/// A `Generator` contains all of the parameters needed to generate a one-time password.
public struct Generator: Equatable {

    /// The moving factor, either timer- or counter-based.
    public let factor: Factor

    /// The secret shared between the client and server.
    public let secret: NSData

    /// The cryptographic hash function used to generate the password.
    public let algorithm: Algorithm

    /// The number of digits in the password.
    public let digits: Int

    /**
    Initializes a new password generator with the given parameters.

    - parameter factor:      The moving factor
    - parameter secret:      The shared secret
<<<<<<< HEAD
    - parameter algorithm:   The cryptographic hash function (defaults to SHA-1)
    - parameter digits:      The number of digits in the password (defaults to 6)
=======
    - parameter algorithm:   The cryptographic hash function
    - parameter digits:      The number of digits in the password

    - returns: A valid password generator, or `nil` if the parameters are invalid.
>>>>>>> b6fa538a
    */
    public init(factor: Factor, secret: NSData, algorithm: Algorithm, digits: Int) {
        self.factor = factor
        self.secret = secret
        self.algorithm = algorithm
        self.digits = digits
    }

    /// A moving factor with which a generator produces different one-time passwords over time.
    /// The possible values are `Counter` and `Timer`, with associated values for each.
    public enum Factor: Equatable {
        /// Indicates a HOTP, with an associated 8-byte counter value for the moving factor. After
        /// each use of the password generator, the counter should be incremented to stay in sync
        /// with the server.
        case Counter(UInt64)
        /// Indicates a TOTP, with an associated time interval for calculating the time-based moving
        /// factor. This period value remains constant, and is used as a divisor for the number of
        /// seconds since the Unix epoch.
        case Timer(period: NSTimeInterval)
    }

    /// A cryptographic hash function used to calculate the HMAC from which a password is derived.
    /// The supported algorithms are SHA-1, SHA-256, and SHA-512
    public enum Algorithm: Equatable {
        /// The SHA-1 hash function
        case SHA1
        /// The SHA-256 hash function
        case SHA256
        /// The SHA-512 hash function
        case SHA512
    }
}

public func ==(lhs: Generator, rhs: Generator) -> Bool {
    return (lhs.factor == rhs.factor)
        && (lhs.algorithm == rhs.algorithm)
        && (lhs.secret == rhs.secret)
        && (lhs.digits == rhs.digits)
}

public func ==(lhs: Generator.Factor, rhs: Generator.Factor) -> Bool {
    switch (lhs, rhs) {
    case let (.Counter(l), .Counter(r)):
        return l == r
    case let (.Timer(l), .Timer(r)):
        return l == r
    default:
        return false
    }
}

public extension Generator {
    /**
    Calculates the current password based on the generator's configuration. The password generated
    will be consistent for a counter-based generator, but for a timer-based generator the password
    will depend on the current time when this method is called.

    Note: Calling this method does *not* increment the counter of a counter-based generator.

    - returns: The current password, or `nil` if a password could not be generated.
    */
    var password: String? {
        do {
            return try passwordAtTimeIntervalSince1970(NSDate().timeIntervalSince1970)
        } catch {
            return nil
        }
    }

    internal func passwordAtTimeIntervalSince1970(timeInterval: NSTimeInterval) throws -> String {
        let counter = try counterForGeneratorWithFactor(factor, atTimeIntervalSince1970: timeInterval)
        let password = try generatePassword(algorithm: algorithm, digits: digits, secret: secret, counter: counter)
        return password
    }
}<|MERGE_RESOLUTION|>--- conflicted
+++ resolved
@@ -28,15 +28,8 @@
 
     - parameter factor:      The moving factor
     - parameter secret:      The shared secret
-<<<<<<< HEAD
-    - parameter algorithm:   The cryptographic hash function (defaults to SHA-1)
-    - parameter digits:      The number of digits in the password (defaults to 6)
-=======
     - parameter algorithm:   The cryptographic hash function
     - parameter digits:      The number of digits in the password
-
-    - returns: A valid password generator, or `nil` if the parameters are invalid.
->>>>>>> b6fa538a
     */
     public init(factor: Factor, secret: NSData, algorithm: Algorithm, digits: Int) {
         self.factor = factor
