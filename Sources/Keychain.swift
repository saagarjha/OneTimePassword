//
//  Keychain.swift
//  OneTimePassword
//
//  Copyright (c) 2014-2016 Matt Rubin and the OneTimePassword authors
//
//  Permission is hereby granted, free of charge, to any person obtaining a copy
//  of this software and associated documentation files (the "Software"), to deal
//  in the Software without restriction, including without limitation the rights
//  to use, copy, modify, merge, publish, distribute, sublicense, and/or sell
//  copies of the Software, and to permit persons to whom the Software is
//  furnished to do so, subject to the following conditions:
//
//  The above copyright notice and this permission notice shall be included in all
//  copies or substantial portions of the Software.
//
//  THE SOFTWARE IS PROVIDED "AS IS", WITHOUT WARRANTY OF ANY KIND, EXPRESS OR
//  IMPLIED, INCLUDING BUT NOT LIMITED TO THE WARRANTIES OF MERCHANTABILITY,
//  FITNESS FOR A PARTICULAR PURPOSE AND NONINFRINGEMENT. IN NO EVENT SHALL THE
//  AUTHORS OR COPYRIGHT HOLDERS BE LIABLE FOR ANY CLAIM, DAMAGES OR OTHER
//  LIABILITY, WHETHER IN AN ACTION OF CONTRACT, TORT OR OTHERWISE, ARISING FROM,
//  OUT OF OR IN CONNECTION WITH THE SOFTWARE OR THE USE OR OTHER DEALINGS IN THE
//  SOFTWARE.
//

import Foundation

/// The `Keychain`'s shared instance is a singleton which represents the iOS system keychain used
/// to securely store tokens.
public final class Keychain {
    /// The singleton `Keychain` instance.
    public static let sharedInstance = Keychain()

    // MARK: Read

    /// Finds the persistent token with the given identifer, if one exists.
    ///
    /// - parameter identifier: The persistent identifier for the desired token.
    ///
    /// - throws: A `Keychain.Error` if an error occurred.
    /// - returns: The persistent token, or `nil` if no token matched the given identifier.
    public func persistentToken(withIdentifier identifier: Data) throws -> PersistentToken? {
        return try keychainItem(forPersistentRef: identifier).flatMap(PersistentToken.init)
    }

    /// Returns the set of all persistent tokens found in the keychain.
    ///
    /// - throws: A `Keychain.Error` if an error occurred.
    public func allPersistentTokens() throws -> Set<PersistentToken> {
        return Set(try allKeychainItems().flatMap(PersistentToken.init))
    }

    // MARK: Write

    /// Adds the given token to the keychain and returns the persistent token which contains it.
    ///
    /// - parameter token: The token to save to the keychain.
    ///
    /// - throws: A `Keychain.Error` if the token was not added successfully.
    /// - returns: The new persistent token.
    public func add(_ token: Token) throws -> PersistentToken {
        let attributes = try token.keychainAttributes()
        let persistentRef = try addKeychainItem(withAttributes: attributes)
        return PersistentToken(token: token, identifier: persistentRef)
    }

    /// Updates the given persistent token with a new token value.
    ///
    /// - parameter persistentToken: The persistent token to update.
    /// - parameter token: The new token value.
    ///
    /// - throws: A `Keychain.Error` if the update did not succeed.
    /// - returns: The updated persistent token.
    public func update(_ persistentToken: PersistentToken, with token: Token) throws -> PersistentToken {
        let attributes = try token.keychainAttributes()
        try updateKeychainItem(forPersistentRef: persistentToken.identifier,
            withAttributes: attributes)
        return PersistentToken(token: token, identifier: persistentToken.identifier)
    }

    /// Deletes the given persistent token from the keychain.
    ///
    /// - note: After calling `deletePersistentToken(_:)`, the persistent token's `identifier` is no
    ///         longer valid, and the token should be discarded.
    ///
    /// - parameter persistentToken: The persistent token to delete.
    ///
    /// - throws: A `Keychain.Error` if the deletion did not succeed.
    public func delete(_ persistentToken: PersistentToken) throws {
        try deleteKeychainItem(forPersistentRef: persistentToken.identifier)
    }

    // MARK: Errors

    /// An error type enum representing the various errors a `Keychain` operation can throw.
    public enum Error: Swift.Error {
        /// The keychain operation returned a system error code.
        case systemError(OSStatus)
        /// The keychain operation returned an unexpected type of data.
        case incorrectReturnType
        /// The given token could not be serialized to keychain data.
        case tokenSerializationFailure
    }
}

// MARK: - Private

private let kOTPService = "me.mattrubin.onetimepassword.token"

private extension Token {
    func keychainAttributes() throws -> [String: AnyObject] {
        let url = try self.toURL()
        // This line supports the different optionality of `absoluteString` between Xcode 7 and 8
        let urlString: String? = url.absoluteString
        guard let data = urlString?.data(using: String.Encoding.utf8) else {
            throw Keychain.Error.tokenSerializationFailure
        }
        return [
            kSecAttrGeneric as String:  data as NSData,
            kSecValueData as String:    generator.secret as NSData,
            kSecAttrService as String:  kOTPService as NSString,
        ]
    }
}

private extension PersistentToken {
    init?(keychainDictionary: NSDictionary) {
        guard let urlData = keychainDictionary[kSecAttrGeneric as String] as? Data,
            let string = NSString(data: urlData, encoding: String.Encoding.utf8.rawValue),
            let secret = keychainDictionary[kSecValueData as String] as? Data,
            let keychainItemRef = keychainDictionary[kSecValuePersistentRef as String] as? Data,
            let url = URL(string: string as String),
            let token = Token(url: url, secret: secret) else {
                return nil
        }
        self.init(token: token, identifier: keychainItemRef)
    }
}

private func addKeychainItem(withAttributes attributes: [String: AnyObject]) throws -> Data {
    var mutableAttributes = attributes
    mutableAttributes[kSecClass as String] = kSecClassGenericPassword
    mutableAttributes[kSecReturnPersistentRef as String] = kCFBooleanTrue
    // Set a random string for the account name.
    // We never query by or display this value, but the keychain requires it to be unique.
    if mutableAttributes[kSecAttrAccount as String] == nil {
        mutableAttributes[kSecAttrAccount as String] = UUID().uuidString as NSString
    }

    var result: AnyObject?
    let resultCode: OSStatus = withUnsafeMutablePointer(to: &result) {
        SecItemAdd(mutableAttributes as CFDictionary, $0)
    }

    guard resultCode == errSecSuccess else {
        throw Keychain.Error.systemError(resultCode)
    }
    guard let persistentRef = result as? Data else {
        throw Keychain.Error.incorrectReturnType
    }
    return persistentRef
}

private func updateKeychainItem(forPersistentRef persistentRef: Data,
    withAttributes attributesToUpdate: [String: AnyObject]) throws
{
    let queryDict: [String : AnyObject] = [
        kSecClass as String:               kSecClassGenericPassword,
        kSecValuePersistentRef as String:  persistentRef as NSData,
    ]

    let resultCode = SecItemUpdate(queryDict as CFDictionary, attributesToUpdate as CFDictionary)

    guard resultCode == errSecSuccess else {
        throw Keychain.Error.systemError(resultCode)
    }
}

<<<<<<< HEAD
private func deleteKeychainItem(forPersistentRef persistentRef: Data) throws {
    let queryDict = [
=======
private func deleteKeychainItemForPersistentRef(_ persistentRef: Data) throws {
    let queryDict: [String : AnyObject] = [
>>>>>>> 38ac80ba
        kSecClass as String:               kSecClassGenericPassword,
        kSecValuePersistentRef as String:  persistentRef as NSData,
    ]

    let resultCode = SecItemDelete(queryDict as CFDictionary)

    guard resultCode == errSecSuccess else {
        throw Keychain.Error.systemError(resultCode)
    }
}

<<<<<<< HEAD
private func keychainItem(forPersistentRef persistentRef: Data) throws -> NSDictionary? {
    let queryDict = [
=======
private func keychainItemForPersistentRef(_ persistentRef: Data) throws -> NSDictionary? {
    let queryDict: [String : AnyObject] = [
>>>>>>> 38ac80ba
        kSecClass as String:                kSecClassGenericPassword,
        kSecValuePersistentRef as String:   persistentRef as NSData,
        kSecReturnPersistentRef as String:  kCFBooleanTrue,
        kSecReturnAttributes as String:     kCFBooleanTrue,
        kSecReturnData as String:           kCFBooleanTrue,
    ]

    var result: AnyObject?
    let resultCode = withUnsafeMutablePointer(to: &result) {
        SecItemCopyMatching(queryDict as CFDictionary, $0)
    }

    if resultCode == errSecItemNotFound {
        // Not finding any keychain items is not an error in this case. Return nil.
        return nil
    }
    guard resultCode == errSecSuccess else {
        throw Keychain.Error.systemError(resultCode)
    }
    guard let keychainItem = result as? NSDictionary else {
        throw Keychain.Error.incorrectReturnType
    }
    return keychainItem
}

private func allKeychainItems() throws -> [NSDictionary] {
    let queryDict: [String : AnyObject] = [
        kSecClass as String:                kSecClassGenericPassword,
        kSecMatchLimit as String:           kSecMatchLimitAll,
        kSecReturnPersistentRef as String:  kCFBooleanTrue,
        kSecReturnAttributes as String:     kCFBooleanTrue,
        kSecReturnData as String:           kCFBooleanTrue,
    ]

    var result: AnyObject?
    let resultCode = withUnsafeMutablePointer(to: &result) {
        SecItemCopyMatching(queryDict as CFDictionary, $0)
    }

    if resultCode == errSecItemNotFound {
        // Not finding any keychain items is not an error in this case. Return an empty array.
        return []
    }
    guard resultCode == errSecSuccess else {
        throw Keychain.Error.systemError(resultCode)
    }
    guard let keychainItems = result as? [NSDictionary] else {
        throw Keychain.Error.incorrectReturnType
    }
    return keychainItems
}<|MERGE_RESOLUTION|>--- conflicted
+++ resolved
@@ -176,13 +176,8 @@
     }
 }
 
-<<<<<<< HEAD
 private func deleteKeychainItem(forPersistentRef persistentRef: Data) throws {
-    let queryDict = [
-=======
-private func deleteKeychainItemForPersistentRef(_ persistentRef: Data) throws {
-    let queryDict: [String : AnyObject] = [
->>>>>>> 38ac80ba
+    let queryDict: [String : AnyObject] = [
         kSecClass as String:               kSecClassGenericPassword,
         kSecValuePersistentRef as String:  persistentRef as NSData,
     ]
@@ -194,13 +189,8 @@
     }
 }
 
-<<<<<<< HEAD
 private func keychainItem(forPersistentRef persistentRef: Data) throws -> NSDictionary? {
-    let queryDict = [
-=======
-private func keychainItemForPersistentRef(_ persistentRef: Data) throws -> NSDictionary? {
-    let queryDict: [String : AnyObject] = [
->>>>>>> 38ac80ba
+    let queryDict: [String : AnyObject] = [
         kSecClass as String:                kSecClassGenericPassword,
         kSecValuePersistentRef as String:   persistentRef as NSData,
         kSecReturnPersistentRef as String:  kCFBooleanTrue,
