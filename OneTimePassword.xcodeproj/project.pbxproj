// !$*UTF8*$!
{
	archiveVersion = 1;
	classes = {
	};
	objectVersion = 46;
	objects = {

/* Begin PBXBuildFile section */
		B6C6D5560BC6437A8E4F8580 /* libPods.a in Frameworks */ = {isa = PBXBuildFile; fileRef = 560131D4F5D140EA8458D149 /* libPods.a */; };
		C93A24FE196AF8E900F86892 /* OTPAlgorithm.h in Headers */ = {isa = PBXBuildFile; fileRef = C93A24F2196AF8E900F86892 /* OTPAlgorithm.h */; settings = {ATTRIBUTES = (Public, ); }; };
		C93A24FF196AF8E900F86892 /* OTPAlgorithm.m in Sources */ = {isa = PBXBuildFile; fileRef = C93A24F3196AF8E900F86892 /* OTPAlgorithm.m */; };
		C93A2500196AF8E900F86892 /* OTPToken+Generation.h in Headers */ = {isa = PBXBuildFile; fileRef = C93A24F4196AF8E900F86892 /* OTPToken+Generation.h */; settings = {ATTRIBUTES = (Public, ); }; };
		C93A2501196AF8E900F86892 /* OTPToken+Generation.m in Sources */ = {isa = PBXBuildFile; fileRef = C93A24F5196AF8E900F86892 /* OTPToken+Generation.m */; };
		C93A2502196AF8E900F86892 /* OTPToken+Persistence.h in Headers */ = {isa = PBXBuildFile; fileRef = C93A24F6196AF8E900F86892 /* OTPToken+Persistence.h */; settings = {ATTRIBUTES = (Public, ); }; };
		C93A2503196AF8E900F86892 /* OTPToken+Persistence.m in Sources */ = {isa = PBXBuildFile; fileRef = C93A24F7196AF8E900F86892 /* OTPToken+Persistence.m */; };
		C93A2504196AF8E900F86892 /* OTPToken+Serialization.h in Headers */ = {isa = PBXBuildFile; fileRef = C93A24F8196AF8E900F86892 /* OTPToken+Serialization.h */; settings = {ATTRIBUTES = (Public, ); }; };
		C93A2505196AF8E900F86892 /* OTPToken+Serialization.m in Sources */ = {isa = PBXBuildFile; fileRef = C93A24F9196AF8E900F86892 /* OTPToken+Serialization.m */; };
		C93A2506196AF8E900F86892 /* OTPToken.h in Headers */ = {isa = PBXBuildFile; fileRef = C93A24FA196AF8E900F86892 /* OTPToken.h */; settings = {ATTRIBUTES = (Public, ); }; };
		C93A2507196AF8E900F86892 /* OTPToken.m in Sources */ = {isa = PBXBuildFile; fileRef = C93A24FB196AF8E900F86892 /* OTPToken.m */; };
		C93A2508196AF8E900F86892 /* OTPTokenType.h in Headers */ = {isa = PBXBuildFile; fileRef = C93A24FC196AF8E900F86892 /* OTPTokenType.h */; settings = {ATTRIBUTES = (Public, ); }; };
		C93A2509196AF8E900F86892 /* OTPTokenType.m in Sources */ = {isa = PBXBuildFile; fileRef = C93A24FD196AF8E900F86892 /* OTPTokenType.m */; };
		C93A2516196AFE1100F86892 /* OTPTokenGenerationTests.m in Sources */ = {isa = PBXBuildFile; fileRef = C93A2513196AFE1100F86892 /* OTPTokenGenerationTests.m */; };
		C93A2517196AFE1100F86892 /* OTPTokenPersistenceTests.m in Sources */ = {isa = PBXBuildFile; fileRef = C93A2514196AFE1100F86892 /* OTPTokenPersistenceTests.m */; };
		C93A2518196AFE1100F86892 /* OTPTokenSerializationTests.m in Sources */ = {isa = PBXBuildFile; fileRef = C93A2515196AFE1100F86892 /* OTPTokenSerializationTests.m */; };
		C97C823E1946E51D00FD9F4C /* OneTimePassword.h in Headers */ = {isa = PBXBuildFile; fileRef = C97C823D1946E51D00FD9F4C /* OneTimePassword.h */; settings = {ATTRIBUTES = (Public, ); }; };
		C97C82441946E51D00FD9F4C /* OneTimePassword.framework in Frameworks */ = {isa = PBXBuildFile; fileRef = C97C82381946E51D00FD9F4C /* OneTimePassword.framework */; };
		C983AB6F197F913400975003 /* OTPBase32Tests.m in Sources */ = {isa = PBXBuildFile; fileRef = C983AB6E197F913400975003 /* OTPBase32Tests.m */; };
/* End PBXBuildFile section */

/* Begin PBXContainerItemProxy section */
		C97C82451946E51D00FD9F4C /* PBXContainerItemProxy */ = {
			isa = PBXContainerItemProxy;
			containerPortal = C97C822F1946E51D00FD9F4C /* Project object */;
			proxyType = 1;
			remoteGlobalIDString = C97C82371946E51D00FD9F4C;
			remoteInfo = OneTimePassword;
		};
/* End PBXContainerItemProxy section */

/* Begin PBXFileReference section */
		560131D4F5D140EA8458D149 /* libPods.a */ = {isa = PBXFileReference; explicitFileType = archive.ar; includeInIndex = 0; path = libPods.a; sourceTree = BUILT_PRODUCTS_DIR; };
		C93A24F2196AF8E900F86892 /* OTPAlgorithm.h */ = {isa = PBXFileReference; fileEncoding = 4; lastKnownFileType = sourcecode.c.h; path = OTPAlgorithm.h; sourceTree = "<group>"; };
		C93A24F3196AF8E900F86892 /* OTPAlgorithm.m */ = {isa = PBXFileReference; fileEncoding = 4; lastKnownFileType = sourcecode.c.objc; path = OTPAlgorithm.m; sourceTree = "<group>"; };
		C93A24F4196AF8E900F86892 /* OTPToken+Generation.h */ = {isa = PBXFileReference; fileEncoding = 4; lastKnownFileType = sourcecode.c.h; path = "OTPToken+Generation.h"; sourceTree = "<group>"; };
		C93A24F5196AF8E900F86892 /* OTPToken+Generation.m */ = {isa = PBXFileReference; fileEncoding = 4; lastKnownFileType = sourcecode.c.objc; path = "OTPToken+Generation.m"; sourceTree = "<group>"; };
		C93A24F6196AF8E900F86892 /* OTPToken+Persistence.h */ = {isa = PBXFileReference; fileEncoding = 4; lastKnownFileType = sourcecode.c.h; path = "OTPToken+Persistence.h"; sourceTree = "<group>"; };
		C93A24F7196AF8E900F86892 /* OTPToken+Persistence.m */ = {isa = PBXFileReference; fileEncoding = 4; lastKnownFileType = sourcecode.c.objc; path = "OTPToken+Persistence.m"; sourceTree = "<group>"; };
		C93A24F8196AF8E900F86892 /* OTPToken+Serialization.h */ = {isa = PBXFileReference; fileEncoding = 4; lastKnownFileType = sourcecode.c.h; path = "OTPToken+Serialization.h"; sourceTree = "<group>"; };
		C93A24F9196AF8E900F86892 /* OTPToken+Serialization.m */ = {isa = PBXFileReference; fileEncoding = 4; lastKnownFileType = sourcecode.c.objc; path = "OTPToken+Serialization.m"; sourceTree = "<group>"; };
		C93A24FA196AF8E900F86892 /* OTPToken.h */ = {isa = PBXFileReference; fileEncoding = 4; lastKnownFileType = sourcecode.c.h; path = OTPToken.h; sourceTree = "<group>"; };
		C93A24FB196AF8E900F86892 /* OTPToken.m */ = {isa = PBXFileReference; fileEncoding = 4; lastKnownFileType = sourcecode.c.objc; path = OTPToken.m; sourceTree = "<group>"; };
		C93A24FC196AF8E900F86892 /* OTPTokenType.h */ = {isa = PBXFileReference; fileEncoding = 4; lastKnownFileType = sourcecode.c.h; path = OTPTokenType.h; sourceTree = "<group>"; };
		C93A24FD196AF8E900F86892 /* OTPTokenType.m */ = {isa = PBXFileReference; fileEncoding = 4; lastKnownFileType = sourcecode.c.objc; path = OTPTokenType.m; sourceTree = "<group>"; };
		C93A2513196AFE1100F86892 /* OTPTokenGenerationTests.m */ = {isa = PBXFileReference; fileEncoding = 4; lastKnownFileType = sourcecode.c.objc; path = OTPTokenGenerationTests.m; sourceTree = "<group>"; };
		C93A2514196AFE1100F86892 /* OTPTokenPersistenceTests.m */ = {isa = PBXFileReference; fileEncoding = 4; lastKnownFileType = sourcecode.c.objc; path = OTPTokenPersistenceTests.m; sourceTree = "<group>"; };
		C93A2515196AFE1100F86892 /* OTPTokenSerializationTests.m */ = {isa = PBXFileReference; fileEncoding = 4; lastKnownFileType = sourcecode.c.objc; path = OTPTokenSerializationTests.m; sourceTree = "<group>"; };
		C97C82381946E51D00FD9F4C /* OneTimePassword.framework */ = {isa = PBXFileReference; explicitFileType = wrapper.framework; includeInIndex = 0; path = OneTimePassword.framework; sourceTree = BUILT_PRODUCTS_DIR; };
		C97C823C1946E51D00FD9F4C /* Info.plist */ = {isa = PBXFileReference; lastKnownFileType = text.plist.xml; path = Info.plist; sourceTree = "<group>"; };
		C97C823D1946E51D00FD9F4C /* OneTimePassword.h */ = {isa = PBXFileReference; lastKnownFileType = sourcecode.c.h; path = OneTimePassword.h; sourceTree = "<group>"; };
		C97C82431946E51D00FD9F4C /* OneTimePasswordTests.xctest */ = {isa = PBXFileReference; explicitFileType = wrapper.cfbundle; includeInIndex = 0; path = OneTimePasswordTests.xctest; sourceTree = BUILT_PRODUCTS_DIR; };
		C97C82491946E51D00FD9F4C /* Info.plist */ = {isa = PBXFileReference; lastKnownFileType = text.plist.xml; path = Info.plist; sourceTree = "<group>"; };
		C983AB6E197F913400975003 /* OTPBase32Tests.m */ = {isa = PBXFileReference; fileEncoding = 4; lastKnownFileType = sourcecode.c.objc; path = OTPBase32Tests.m; sourceTree = "<group>"; };
		CA0307BA64104BFF93EB7509 /* Pods.xcconfig */ = {isa = PBXFileReference; includeInIndex = 1; lastKnownFileType = text.xcconfig; name = Pods.xcconfig; path = Pods/Pods.xcconfig; sourceTree = "<group>"; };
/* End PBXFileReference section */

/* Begin PBXFrameworksBuildPhase section */
		C97C82341946E51D00FD9F4C /* Frameworks */ = {
			isa = PBXFrameworksBuildPhase;
			buildActionMask = 2147483647;
			files = (
				B6C6D5560BC6437A8E4F8580 /* libPods.a in Frameworks */,
			);
			runOnlyForDeploymentPostprocessing = 0;
		};
		C97C82401946E51D00FD9F4C /* Frameworks */ = {
			isa = PBXFrameworksBuildPhase;
			buildActionMask = 2147483647;
			files = (
				C97C82441946E51D00FD9F4C /* OneTimePassword.framework in Frameworks */,
			);
			runOnlyForDeploymentPostprocessing = 0;
		};
/* End PBXFrameworksBuildPhase section */

/* Begin PBXGroup section */
		746E7166AD60449882DD84C7 /* Frameworks */ = {
			isa = PBXGroup;
			children = (
				CA0307BA64104BFF93EB7509 /* Pods.xcconfig */,
				560131D4F5D140EA8458D149 /* libPods.a */,
			);
			name = Frameworks;
			sourceTree = "<group>";
		};
<<<<<<< HEAD
=======
		C93A24F1196AF8E900F86892 /* Legacy */ = {
			isa = PBXGroup;
			children = (
				C93A24FA196AF8E900F86892 /* OTPToken.h */,
				C93A24FB196AF8E900F86892 /* OTPToken.m */,
				C93A24F8196AF8E900F86892 /* OTPToken+Serialization.h */,
				C93A24F9196AF8E900F86892 /* OTPToken+Serialization.m */,
				C93A24F6196AF8E900F86892 /* OTPToken+Persistence.h */,
				C93A24F7196AF8E900F86892 /* OTPToken+Persistence.m */,
				C93A24F4196AF8E900F86892 /* OTPToken+Generation.h */,
				C93A24F5196AF8E900F86892 /* OTPToken+Generation.m */,
				C93A24FC196AF8E900F86892 /* OTPTokenType.h */,
				C93A24FD196AF8E900F86892 /* OTPTokenType.m */,
				C93A24F2196AF8E900F86892 /* OTPAlgorithm.h */,
				C93A24F3196AF8E900F86892 /* OTPAlgorithm.m */,
			);
			path = Legacy;
			sourceTree = "<group>";
		};
		C93A2512196AFE1100F86892 /* Legacy */ = {
			isa = PBXGroup;
			children = (
				C93A2513196AFE1100F86892 /* OTPTokenGenerationTests.m */,
				C93A2514196AFE1100F86892 /* OTPTokenPersistenceTests.m */,
				C93A2515196AFE1100F86892 /* OTPTokenSerializationTests.m */,
			);
			path = Legacy;
			sourceTree = "<group>";
		};
>>>>>>> d233b561
		C97C822E1946E51D00FD9F4C = {
			isa = PBXGroup;
			children = (
				C97C823A1946E51D00FD9F4C /* OneTimePassword */,
				C97C82471946E51D00FD9F4C /* OneTimePasswordTests */,
				746E7166AD60449882DD84C7 /* Frameworks */,
				C97C82391946E51D00FD9F4C /* Products */,
			);
			sourceTree = "<group>";
		};
		C97C82391946E51D00FD9F4C /* Products */ = {
			isa = PBXGroup;
			children = (
				C97C82381946E51D00FD9F4C /* OneTimePassword.framework */,
				C97C82431946E51D00FD9F4C /* OneTimePasswordTests.xctest */,
			);
			name = Products;
			sourceTree = "<group>";
		};
		C97C823A1946E51D00FD9F4C /* OneTimePassword */ = {
			isa = PBXGroup;
			children = (
				C97C823D1946E51D00FD9F4C /* OneTimePassword.h */,
				C93A24FA196AF8E900F86892 /* OTPToken.h */,
				C93A24FB196AF8E900F86892 /* OTPToken.m */,
				C93A24F8196AF8E900F86892 /* OTPToken+Serialization.h */,
				C93A24F9196AF8E900F86892 /* OTPToken+Serialization.m */,
				C93A24F6196AF8E900F86892 /* OTPToken+Persistence.h */,
				C93A24F7196AF8E900F86892 /* OTPToken+Persistence.m */,
				C93A24F4196AF8E900F86892 /* OTPToken+Generation.h */,
				C93A24F5196AF8E900F86892 /* OTPToken+Generation.m */,
				C93A24FC196AF8E900F86892 /* OTPTokenType.h */,
				C93A24FD196AF8E900F86892 /* OTPTokenType.m */,
				C93A24F2196AF8E900F86892 /* OTPAlgorithm.h */,
				C93A24F3196AF8E900F86892 /* OTPAlgorithm.m */,
				C93A250A196AFA3F00F86892 /* NSString+PercentEncoding.h */,
				C93A250B196AFA3F00F86892 /* NSString+PercentEncoding.m */,
				C93A250C196AFA3F00F86892 /* NSDictionary+QueryString.h */,
				C93A250D196AFA3F00F86892 /* NSDictionary+QueryString.m */,
				C97C823B1946E51D00FD9F4C /* Supporting Files */,
			);
			path = OneTimePassword;
			sourceTree = "<group>";
		};
		C97C823B1946E51D00FD9F4C /* Supporting Files */ = {
			isa = PBXGroup;
			children = (
				C97C823C1946E51D00FD9F4C /* Info.plist */,
			);
			name = "Supporting Files";
			sourceTree = "<group>";
		};
		C97C82471946E51D00FD9F4C /* OneTimePasswordTests */ = {
			isa = PBXGroup;
			children = (
				C93A2513196AFE1100F86892 /* OTPTokenGenerationTests.m */,
				C93A2514196AFE1100F86892 /* OTPTokenPersistenceTests.m */,
				C93A2515196AFE1100F86892 /* OTPTokenSerializationTests.m */,
				C983AB6E197F913400975003 /* OTPBase32Tests.m */,
				C97C82481946E51D00FD9F4C /* Supporting Files */,
			);
			path = OneTimePasswordTests;
			sourceTree = "<group>";
		};
		C97C82481946E51D00FD9F4C /* Supporting Files */ = {
			isa = PBXGroup;
			children = (
				C97C82491946E51D00FD9F4C /* Info.plist */,
			);
			name = "Supporting Files";
			sourceTree = "<group>";
		};
/* End PBXGroup section */

/* Begin PBXHeadersBuildPhase section */
		C97C82351946E51D00FD9F4C /* Headers */ = {
			isa = PBXHeadersBuildPhase;
			buildActionMask = 2147483647;
			files = (
				C93A2502196AF8E900F86892 /* OTPToken+Persistence.h in Headers */,
				C93A24FE196AF8E900F86892 /* OTPAlgorithm.h in Headers */,
				C93A2506196AF8E900F86892 /* OTPToken.h in Headers */,
				C97C823E1946E51D00FD9F4C /* OneTimePassword.h in Headers */,
				C93A2504196AF8E900F86892 /* OTPToken+Serialization.h in Headers */,
				C93A2500196AF8E900F86892 /* OTPToken+Generation.h in Headers */,
				C93A2508196AF8E900F86892 /* OTPTokenType.h in Headers */,
			);
			runOnlyForDeploymentPostprocessing = 0;
		};
/* End PBXHeadersBuildPhase section */

/* Begin PBXNativeTarget section */
		C97C82371946E51D00FD9F4C /* OneTimePassword */ = {
			isa = PBXNativeTarget;
			buildConfigurationList = C97C824E1946E51D00FD9F4C /* Build configuration list for PBXNativeTarget "OneTimePassword" */;
			buildPhases = (
				D546BD042EBE4EDF9F8F7C62 /* Check Pods Manifest.lock */,
				C97C82331946E51D00FD9F4C /* Sources */,
				C97C82341946E51D00FD9F4C /* Frameworks */,
				C97C82351946E51D00FD9F4C /* Headers */,
				C97C82361946E51D00FD9F4C /* Resources */,
				4601C67B1F6043A68DEEBDF9 /* Copy Pods Resources */,
			);
			buildRules = (
			);
			dependencies = (
			);
			name = OneTimePassword;
			productName = OneTimePassword;
			productReference = C97C82381946E51D00FD9F4C /* OneTimePassword.framework */;
			productType = "com.apple.product-type.framework";
		};
		C97C82421946E51D00FD9F4C /* OneTimePasswordTests */ = {
			isa = PBXNativeTarget;
			buildConfigurationList = C97C82511946E51D00FD9F4C /* Build configuration list for PBXNativeTarget "OneTimePasswordTests" */;
			buildPhases = (
				C97C823F1946E51D00FD9F4C /* Sources */,
				C97C82401946E51D00FD9F4C /* Frameworks */,
				C97C82411946E51D00FD9F4C /* Resources */,
			);
			buildRules = (
			);
			dependencies = (
				C97C82461946E51D00FD9F4C /* PBXTargetDependency */,
			);
			name = OneTimePasswordTests;
			productName = OneTimePasswordTests;
			productReference = C97C82431946E51D00FD9F4C /* OneTimePasswordTests.xctest */;
			productType = "com.apple.product-type.bundle.unit-test";
		};
/* End PBXNativeTarget section */

/* Begin PBXProject section */
		C97C822F1946E51D00FD9F4C /* Project object */ = {
			isa = PBXProject;
			attributes = {
				LastUpgradeCheck = 0600;
				ORGANIZATIONNAME = "Matt Rubin";
				TargetAttributes = {
					C97C82371946E51D00FD9F4C = {
						CreatedOnToolsVersion = 6.0;
					};
					C97C82421946E51D00FD9F4C = {
						CreatedOnToolsVersion = 6.0;
						TestTargetID = C97C82371946E51D00FD9F4C;
					};
				};
			};
			buildConfigurationList = C97C82321946E51D00FD9F4C /* Build configuration list for PBXProject "OneTimePassword" */;
			compatibilityVersion = "Xcode 3.2";
			developmentRegion = English;
			hasScannedForEncodings = 0;
			knownRegions = (
				en,
			);
			mainGroup = C97C822E1946E51D00FD9F4C;
			productRefGroup = C97C82391946E51D00FD9F4C /* Products */;
			projectDirPath = "";
			projectRoot = "";
			targets = (
				C97C82371946E51D00FD9F4C /* OneTimePassword */,
				C97C82421946E51D00FD9F4C /* OneTimePasswordTests */,
			);
		};
/* End PBXProject section */

/* Begin PBXResourcesBuildPhase section */
		C97C82361946E51D00FD9F4C /* Resources */ = {
			isa = PBXResourcesBuildPhase;
			buildActionMask = 2147483647;
			files = (
			);
			runOnlyForDeploymentPostprocessing = 0;
		};
		C97C82411946E51D00FD9F4C /* Resources */ = {
			isa = PBXResourcesBuildPhase;
			buildActionMask = 2147483647;
			files = (
			);
			runOnlyForDeploymentPostprocessing = 0;
		};
/* End PBXResourcesBuildPhase section */

/* Begin PBXShellScriptBuildPhase section */
		4601C67B1F6043A68DEEBDF9 /* Copy Pods Resources */ = {
			isa = PBXShellScriptBuildPhase;
			buildActionMask = 2147483647;
			files = (
			);
			inputPaths = (
			);
			name = "Copy Pods Resources";
			outputPaths = (
			);
			runOnlyForDeploymentPostprocessing = 0;
			shellPath = /bin/sh;
			shellScript = "\"${SRCROOT}/Pods/Pods-resources.sh\"\n";
			showEnvVarsInLog = 0;
		};
		D546BD042EBE4EDF9F8F7C62 /* Check Pods Manifest.lock */ = {
			isa = PBXShellScriptBuildPhase;
			buildActionMask = 2147483647;
			files = (
			);
			inputPaths = (
			);
			name = "Check Pods Manifest.lock";
			outputPaths = (
			);
			runOnlyForDeploymentPostprocessing = 0;
			shellPath = /bin/sh;
			shellScript = "diff \"${PODS_ROOT}/../Podfile.lock\" \"${PODS_ROOT}/Manifest.lock\" > /dev/null\nif [[ $? != 0 ]] ; then\n    cat << EOM\nerror: The sandbox is not in sync with the Podfile.lock. Run 'pod install' or update your CocoaPods installation.\nEOM\n    exit 1\nfi\n";
			showEnvVarsInLog = 0;
		};
/* End PBXShellScriptBuildPhase section */

/* Begin PBXSourcesBuildPhase section */
		C97C82331946E51D00FD9F4C /* Sources */ = {
			isa = PBXSourcesBuildPhase;
			buildActionMask = 2147483647;
			files = (
				C93A2505196AF8E900F86892 /* OTPToken+Serialization.m in Sources */,
<<<<<<< HEAD
				C93A2511196AFA3F00F86892 /* NSDictionary+QueryString.m in Sources */,
=======
				C9290C2E1947C7F4008AE4DE /* OTPToken+Serialization.swift in Sources */,
				C97C82551946E7B400FD9F4C /* OTPToken.swift in Sources */,
>>>>>>> d233b561
				C93A24FF196AF8E900F86892 /* OTPAlgorithm.m in Sources */,
				C93A2507196AF8E900F86892 /* OTPToken.m in Sources */,
				C93A2501196AF8E900F86892 /* OTPToken+Generation.m in Sources */,
				C93A2503196AF8E900F86892 /* OTPToken+Persistence.m in Sources */,
				C93A2509196AF8E900F86892 /* OTPTokenType.m in Sources */,
			);
			runOnlyForDeploymentPostprocessing = 0;
		};
		C97C823F1946E51D00FD9F4C /* Sources */ = {
			isa = PBXSourcesBuildPhase;
			buildActionMask = 2147483647;
			files = (
				C93A2516196AFE1100F86892 /* OTPTokenGenerationTests.m in Sources */,
				C983AB6F197F913400975003 /* OTPBase32Tests.m in Sources */,
				C93A2517196AFE1100F86892 /* OTPTokenPersistenceTests.m in Sources */,
				C93A2518196AFE1100F86892 /* OTPTokenSerializationTests.m in Sources */,
			);
			runOnlyForDeploymentPostprocessing = 0;
		};
/* End PBXSourcesBuildPhase section */

/* Begin PBXTargetDependency section */
		C97C82461946E51D00FD9F4C /* PBXTargetDependency */ = {
			isa = PBXTargetDependency;
			target = C97C82371946E51D00FD9F4C /* OneTimePassword */;
			targetProxy = C97C82451946E51D00FD9F4C /* PBXContainerItemProxy */;
		};
/* End PBXTargetDependency section */

/* Begin XCBuildConfiguration section */
		C97C824C1946E51D00FD9F4C /* Debug */ = {
			isa = XCBuildConfiguration;
			buildSettings = {
				ALWAYS_SEARCH_USER_PATHS = NO;
				CLANG_CXX_LANGUAGE_STANDARD = "gnu++0x";
				CLANG_CXX_LIBRARY = "libc++";
				CLANG_ENABLE_MODULES = YES;
				CLANG_ENABLE_OBJC_ARC = YES;
				CLANG_WARN_BOOL_CONVERSION = YES;
				CLANG_WARN_CONSTANT_CONVERSION = YES;
				CLANG_WARN_DIRECT_OBJC_ISA_USAGE = YES_ERROR;
				CLANG_WARN_EMPTY_BODY = YES;
				CLANG_WARN_ENUM_CONVERSION = YES;
				CLANG_WARN_INT_CONVERSION = YES;
				CLANG_WARN_OBJC_ROOT_CLASS = YES_ERROR;
				CLANG_WARN_UNREACHABLE_CODE = YES;
				CLANG_WARN__DUPLICATE_METHOD_MATCH = YES;
				"CODE_SIGN_IDENTITY[sdk=iphoneos*]" = "iPhone Developer";
				COPY_PHASE_STRIP = NO;
				CURRENT_PROJECT_VERSION = 1;
				ENABLE_STRICT_OBJC_MSGSEND = YES;
				GCC_C_LANGUAGE_STANDARD = gnu99;
				GCC_DYNAMIC_NO_PIC = NO;
				GCC_OPTIMIZATION_LEVEL = 0;
				GCC_PREPROCESSOR_DEFINITIONS = (
					"DEBUG=1",
					"$(inherited)",
				);
				GCC_SYMBOLS_PRIVATE_EXTERN = NO;
				GCC_WARN_64_TO_32_BIT_CONVERSION = YES;
				GCC_WARN_ABOUT_RETURN_TYPE = YES_ERROR;
				GCC_WARN_UNDECLARED_SELECTOR = YES;
				GCC_WARN_UNINITIALIZED_AUTOS = YES_AGGRESSIVE;
				GCC_WARN_UNUSED_FUNCTION = YES;
				GCC_WARN_UNUSED_VARIABLE = YES;
				IPHONEOS_DEPLOYMENT_TARGET = 7.0;
				METAL_ENABLE_DEBUG_INFO = YES;
				ONLY_ACTIVE_ARCH = YES;
				SDKROOT = iphoneos;
				SWIFT_OPTIMIZATION_LEVEL = "-Onone";
				TARGETED_DEVICE_FAMILY = "1,2";
				VERSIONING_SYSTEM = "apple-generic";
				VERSION_INFO_PREFIX = "";
			};
			name = Debug;
		};
		C97C824D1946E51D00FD9F4C /* Release */ = {
			isa = XCBuildConfiguration;
			buildSettings = {
				ALWAYS_SEARCH_USER_PATHS = NO;
				CLANG_CXX_LANGUAGE_STANDARD = "gnu++0x";
				CLANG_CXX_LIBRARY = "libc++";
				CLANG_ENABLE_MODULES = YES;
				CLANG_ENABLE_OBJC_ARC = YES;
				CLANG_WARN_BOOL_CONVERSION = YES;
				CLANG_WARN_CONSTANT_CONVERSION = YES;
				CLANG_WARN_DIRECT_OBJC_ISA_USAGE = YES_ERROR;
				CLANG_WARN_EMPTY_BODY = YES;
				CLANG_WARN_ENUM_CONVERSION = YES;
				CLANG_WARN_INT_CONVERSION = YES;
				CLANG_WARN_OBJC_ROOT_CLASS = YES_ERROR;
				CLANG_WARN_UNREACHABLE_CODE = YES;
				CLANG_WARN__DUPLICATE_METHOD_MATCH = YES;
				"CODE_SIGN_IDENTITY[sdk=iphoneos*]" = "iPhone Developer";
				COPY_PHASE_STRIP = YES;
				CURRENT_PROJECT_VERSION = 1;
				ENABLE_NS_ASSERTIONS = NO;
				ENABLE_STRICT_OBJC_MSGSEND = YES;
				GCC_C_LANGUAGE_STANDARD = gnu99;
				GCC_WARN_64_TO_32_BIT_CONVERSION = YES;
				GCC_WARN_ABOUT_RETURN_TYPE = YES_ERROR;
				GCC_WARN_UNDECLARED_SELECTOR = YES;
				GCC_WARN_UNINITIALIZED_AUTOS = YES_AGGRESSIVE;
				GCC_WARN_UNUSED_FUNCTION = YES;
				GCC_WARN_UNUSED_VARIABLE = YES;
				IPHONEOS_DEPLOYMENT_TARGET = 7.0;
				METAL_ENABLE_DEBUG_INFO = NO;
				SDKROOT = iphoneos;
				TARGETED_DEVICE_FAMILY = "1,2";
				VALIDATE_PRODUCT = YES;
				VERSIONING_SYSTEM = "apple-generic";
				VERSION_INFO_PREFIX = "";
			};
			name = Release;
		};
		C97C824F1946E51D00FD9F4C /* Debug */ = {
			isa = XCBuildConfiguration;
			baseConfigurationReference = CA0307BA64104BFF93EB7509 /* Pods.xcconfig */;
			buildSettings = {
				DEFINES_MODULE = YES;
				DYLIB_COMPATIBILITY_VERSION = 1;
				DYLIB_CURRENT_VERSION = 1;
				DYLIB_INSTALL_NAME_BASE = "@rpath";
				INFOPLIST_FILE = OneTimePassword/Info.plist;
				INSTALL_PATH = "$(LOCAL_LIBRARY_DIR)/Frameworks";
				LD_RUNPATH_SEARCH_PATHS = "$(inherited) @executable_path/Frameworks @loader_path/Frameworks";
				PRODUCT_NAME = "$(TARGET_NAME)";
				SKIP_INSTALL = YES;
			};
			name = Debug;
		};
		C97C82501946E51D00FD9F4C /* Release */ = {
			isa = XCBuildConfiguration;
			baseConfigurationReference = CA0307BA64104BFF93EB7509 /* Pods.xcconfig */;
			buildSettings = {
				DEFINES_MODULE = YES;
				DYLIB_COMPATIBILITY_VERSION = 1;
				DYLIB_CURRENT_VERSION = 1;
				DYLIB_INSTALL_NAME_BASE = "@rpath";
				INFOPLIST_FILE = OneTimePassword/Info.plist;
				INSTALL_PATH = "$(LOCAL_LIBRARY_DIR)/Frameworks";
				LD_RUNPATH_SEARCH_PATHS = "$(inherited) @executable_path/Frameworks @loader_path/Frameworks";
				PRODUCT_NAME = "$(TARGET_NAME)";
				SKIP_INSTALL = YES;
			};
			name = Release;
		};
		C97C82521946E51D00FD9F4C /* Debug */ = {
			isa = XCBuildConfiguration;
			baseConfigurationReference = CA0307BA64104BFF93EB7509 /* Pods.xcconfig */;
			buildSettings = {
				FRAMEWORK_SEARCH_PATHS = (
					"$(SDKROOT)/Developer/Library/Frameworks",
					"$(inherited)",
				);
				GCC_PREPROCESSOR_DEFINITIONS = (
					"DEBUG=1",
					"$(inherited)",
				);
				INFOPLIST_FILE = OneTimePasswordTests/Info.plist;
				LD_RUNPATH_SEARCH_PATHS = "$(inherited) @executable_path/Frameworks @loader_path/Frameworks";
				METAL_ENABLE_DEBUG_INFO = YES;
				PRODUCT_NAME = "$(TARGET_NAME)";
			};
			name = Debug;
		};
		C97C82531946E51D00FD9F4C /* Release */ = {
			isa = XCBuildConfiguration;
			baseConfigurationReference = CA0307BA64104BFF93EB7509 /* Pods.xcconfig */;
			buildSettings = {
				FRAMEWORK_SEARCH_PATHS = (
					"$(SDKROOT)/Developer/Library/Frameworks",
					"$(inherited)",
				);
				INFOPLIST_FILE = OneTimePasswordTests/Info.plist;
				LD_RUNPATH_SEARCH_PATHS = "$(inherited) @executable_path/Frameworks @loader_path/Frameworks";
				METAL_ENABLE_DEBUG_INFO = NO;
				PRODUCT_NAME = "$(TARGET_NAME)";
			};
			name = Release;
		};
/* End XCBuildConfiguration section */

/* Begin XCConfigurationList section */
		C97C82321946E51D00FD9F4C /* Build configuration list for PBXProject "OneTimePassword" */ = {
			isa = XCConfigurationList;
			buildConfigurations = (
				C97C824C1946E51D00FD9F4C /* Debug */,
				C97C824D1946E51D00FD9F4C /* Release */,
			);
			defaultConfigurationIsVisible = 0;
			defaultConfigurationName = Release;
		};
		C97C824E1946E51D00FD9F4C /* Build configuration list for PBXNativeTarget "OneTimePassword" */ = {
			isa = XCConfigurationList;
			buildConfigurations = (
				C97C824F1946E51D00FD9F4C /* Debug */,
				C97C82501946E51D00FD9F4C /* Release */,
			);
			defaultConfigurationIsVisible = 0;
			defaultConfigurationName = Release;
		};
		C97C82511946E51D00FD9F4C /* Build configuration list for PBXNativeTarget "OneTimePasswordTests" */ = {
			isa = XCConfigurationList;
			buildConfigurations = (
				C97C82521946E51D00FD9F4C /* Debug */,
				C97C82531946E51D00FD9F4C /* Release */,
			);
			defaultConfigurationIsVisible = 0;
			defaultConfigurationName = Release;
		};
/* End XCConfigurationList section */
	};
	rootObject = C97C822F1946E51D00FD9F4C /* Project object */;
}<|MERGE_RESOLUTION|>--- conflicted
+++ resolved
@@ -93,38 +93,6 @@
 			name = Frameworks;
 			sourceTree = "<group>";
 		};
-<<<<<<< HEAD
-=======
-		C93A24F1196AF8E900F86892 /* Legacy */ = {
-			isa = PBXGroup;
-			children = (
-				C93A24FA196AF8E900F86892 /* OTPToken.h */,
-				C93A24FB196AF8E900F86892 /* OTPToken.m */,
-				C93A24F8196AF8E900F86892 /* OTPToken+Serialization.h */,
-				C93A24F9196AF8E900F86892 /* OTPToken+Serialization.m */,
-				C93A24F6196AF8E900F86892 /* OTPToken+Persistence.h */,
-				C93A24F7196AF8E900F86892 /* OTPToken+Persistence.m */,
-				C93A24F4196AF8E900F86892 /* OTPToken+Generation.h */,
-				C93A24F5196AF8E900F86892 /* OTPToken+Generation.m */,
-				C93A24FC196AF8E900F86892 /* OTPTokenType.h */,
-				C93A24FD196AF8E900F86892 /* OTPTokenType.m */,
-				C93A24F2196AF8E900F86892 /* OTPAlgorithm.h */,
-				C93A24F3196AF8E900F86892 /* OTPAlgorithm.m */,
-			);
-			path = Legacy;
-			sourceTree = "<group>";
-		};
-		C93A2512196AFE1100F86892 /* Legacy */ = {
-			isa = PBXGroup;
-			children = (
-				C93A2513196AFE1100F86892 /* OTPTokenGenerationTests.m */,
-				C93A2514196AFE1100F86892 /* OTPTokenPersistenceTests.m */,
-				C93A2515196AFE1100F86892 /* OTPTokenSerializationTests.m */,
-			);
-			path = Legacy;
-			sourceTree = "<group>";
-		};
->>>>>>> d233b561
 		C97C822E1946E51D00FD9F4C = {
 			isa = PBXGroup;
 			children = (
@@ -347,12 +315,6 @@
 			buildActionMask = 2147483647;
 			files = (
 				C93A2505196AF8E900F86892 /* OTPToken+Serialization.m in Sources */,
-<<<<<<< HEAD
-				C93A2511196AFA3F00F86892 /* NSDictionary+QueryString.m in Sources */,
-=======
-				C9290C2E1947C7F4008AE4DE /* OTPToken+Serialization.swift in Sources */,
-				C97C82551946E7B400FD9F4C /* OTPToken.swift in Sources */,
->>>>>>> d233b561
 				C93A24FF196AF8E900F86892 /* OTPAlgorithm.m in Sources */,
 				C93A2507196AF8E900F86892 /* OTPToken.m in Sources */,
 				C93A2501196AF8E900F86892 /* OTPToken+Generation.m in Sources */,
