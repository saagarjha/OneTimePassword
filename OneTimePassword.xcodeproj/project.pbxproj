// !$*UTF8*$!
{
	archiveVersion = 1;
	classes = {
	};
	objectVersion = 46;
	objects = {

/* Begin PBXBuildFile section */
		5B39F49C1DBD06EB00CD2DAB /* Token.swift in Sources */ = {isa = PBXBuildFile; fileRef = C93A2519196B1BA400F86892 /* Token.swift */; };
		5B39F49D1DBD06EE00CD2DAB /* Generator.swift in Sources */ = {isa = PBXBuildFile; fileRef = C9DC7EC7196BDF3B00B50C82 /* Generator.swift */; };
		5B39F49E1DBD06F100CD2DAB /* Crypto.swift in Sources */ = {isa = PBXBuildFile; fileRef = C9F544AC1C8391630023CCF0 /* Crypto.swift */; };
		5B39F49F1DBD06F500CD2DAB /* Token+URL.swift in Sources */ = {isa = PBXBuildFile; fileRef = C9DC7EC3196BD5DF00B50C82 /* Token+URL.swift */; };
		5B39F4A01DBD06F900CD2DAB /* PersistentToken.swift in Sources */ = {isa = PBXBuildFile; fileRef = C95F9FB81C03D6BC00CEA286 /* PersistentToken.swift */; };
		5B39F4A11DBD06FC00CD2DAB /* Keychain.swift in Sources */ = {isa = PBXBuildFile; fileRef = C9003417196F7046009733E8 /* Keychain.swift */; };
		5B39F4A21DBD070000CD2DAB /* OneTimePassword.h in Headers */ = {isa = PBXBuildFile; fileRef = C9377D40196B93F900D6C67E /* OneTimePassword.h */; settings = {ATTRIBUTES = (Public, ); }; };
		5B39F4A51DBD08A900CD2DAB /* Base32.framework in Frameworks */ = {isa = PBXBuildFile; fileRef = 5B39F4A31DBD088600CD2DAB /* Base32.framework */; };
		C9003418196F7046009733E8 /* Keychain.swift in Sources */ = {isa = PBXBuildFile; fileRef = C9003417196F7046009733E8 /* Keychain.swift */; };
		C9290C301947D104008AE4DE /* TokenSerializationTests.swift in Sources */ = {isa = PBXBuildFile; fileRef = C9290C2F1947D104008AE4DE /* TokenSerializationTests.swift */; };
		C93A251A196B1BA400F86892 /* Token.swift in Sources */ = {isa = PBXBuildFile; fileRef = C93A2519196B1BA400F86892 /* Token.swift */; };
		C944A55F1A7EDAE200E08B1E /* Base32.framework in Frameworks */ = {isa = PBXBuildFile; fileRef = C944A55E1A7EDAE200E08B1E /* Base32.framework */; };
		C944A5951A809CC000E08B1E /* OTPTokenTests.swift in Sources */ = {isa = PBXBuildFile; fileRef = C944A5941A809CC000E08B1E /* OTPTokenTests.swift */; };
		C94B2007197774A20014A202 /* TokenTests.swift in Sources */ = {isa = PBXBuildFile; fileRef = C94B2006197774A20014A202 /* TokenTests.swift */; };
		C95B10CC196D22B9000840AA /* GeneratorTests.swift in Sources */ = {isa = PBXBuildFile; fileRef = C95B10CB196D22B9000840AA /* GeneratorTests.swift */; };
		C95F9FB91C03D6BC00CEA286 /* PersistentToken.swift in Sources */ = {isa = PBXBuildFile; fileRef = C95F9FB81C03D6BC00CEA286 /* PersistentToken.swift */; };
		C97142361C1155FC0063B37E /* OTPToken.swift in Sources */ = {isa = PBXBuildFile; fileRef = C9DC7ECC196C4D3D00B50C82 /* OTPToken.swift */; };
		C97142371C1156DB0063B37E /* OneTimePassword.framework in Frameworks */ = {isa = PBXBuildFile; fileRef = C97C82381946E51D00FD9F4C /* OneTimePassword.framework */; };
		C97C82441946E51D00FD9F4C /* OneTimePassword.framework in Frameworks */ = {isa = PBXBuildFile; fileRef = C97C82381946E51D00FD9F4C /* OneTimePassword.framework */; };
		C9A486C8196F38C800524F51 /* OTPTokenSerializationTests.m in Sources */ = {isa = PBXBuildFile; fileRef = C93A2515196AFE1100F86892 /* OTPTokenSerializationTests.m */; };
		C9A486C9196F38CD00524F51 /* OTPTypeStrings.m in Sources */ = {isa = PBXBuildFile; fileRef = C9C9FE25196D181800C7ACEE /* OTPTypeStrings.m */; };
		C9B2A19C199A7F1B00BC4A8A /* EquatableTests.swift in Sources */ = {isa = PBXBuildFile; fileRef = C9B2A19B199A7F1B00BC4A8A /* EquatableTests.swift */; };
		C9B77D771C03078B00BAF6BF /* KeychainTests.swift in Sources */ = {isa = PBXBuildFile; fileRef = C93A2514196AFE1100F86892 /* KeychainTests.swift */; };
		C9DC7EC4196BD5DF00B50C82 /* Token+URL.swift in Sources */ = {isa = PBXBuildFile; fileRef = C9DC7EC3196BD5DF00B50C82 /* Token+URL.swift */; };
		C9DC7EC8196BDF3B00B50C82 /* Generator.swift in Sources */ = {isa = PBXBuildFile; fileRef = C9DC7EC7196BDF3B00B50C82 /* Generator.swift */; };
		C9E639091BDDFF6B002D9231 /* OneTimePassword.h in Headers */ = {isa = PBXBuildFile; fileRef = C9377D40196B93F900D6C67E /* OneTimePassword.h */; settings = {ATTRIBUTES = (Public, ); }; };
		C9F544AD1C8391630023CCF0 /* Crypto.swift in Sources */ = {isa = PBXBuildFile; fileRef = C9F544AC1C8391630023CCF0 /* Crypto.swift */; };
/* End PBXBuildFile section */

/* Begin PBXContainerItemProxy section */
		C97142381C1157FC0063B37E /* PBXContainerItemProxy */ = {
			isa = PBXContainerItemProxy;
			containerPortal = C97C822F1946E51D00FD9F4C /* Project object */;
			proxyType = 1;
			remoteGlobalIDString = C97C82371946E51D00FD9F4C;
			remoteInfo = OneTimePassword;
		};
		C97C82451946E51D00FD9F4C /* PBXContainerItemProxy */ = {
			isa = PBXContainerItemProxy;
			containerPortal = C97C822F1946E51D00FD9F4C /* Project object */;
			proxyType = 1;
			remoteGlobalIDString = C97C82371946E51D00FD9F4C;
			remoteInfo = OneTimePassword;
		};
/* End PBXContainerItemProxy section */

/* Begin PBXFileReference section */
		5B39F4941DBD06BA00CD2DAB /* OneTimePassword.framework */ = {isa = PBXFileReference; explicitFileType = wrapper.framework; includeInIndex = 0; path = OneTimePassword.framework; sourceTree = BUILT_PRODUCTS_DIR; };
		5B39F4A31DBD088600CD2DAB /* Base32.framework */ = {isa = PBXFileReference; lastKnownFileType = wrapper.framework; name = Base32.framework; path = "../../../../../Library/Developer/Xcode/DerivedData/Authenticator-gsvctaqgnfneugbpppmujtqussdm/Build/Products/Debug-watchsimulator/Base32.framework"; sourceTree = "<group>"; };
		C9003417196F7046009733E8 /* Keychain.swift */ = {isa = PBXFileReference; fileEncoding = 4; lastKnownFileType = sourcecode.swift; path = Keychain.swift; sourceTree = "<group>"; };
		C9290C2F1947D104008AE4DE /* TokenSerializationTests.swift */ = {isa = PBXFileReference; fileEncoding = 4; lastKnownFileType = sourcecode.swift; path = TokenSerializationTests.swift; sourceTree = "<group>"; };
		C9377D40196B93F900D6C67E /* OneTimePassword.h */ = {isa = PBXFileReference; lastKnownFileType = sourcecode.c.h; path = OneTimePassword.h; sourceTree = "<group>"; };
		C93A2514196AFE1100F86892 /* KeychainTests.swift */ = {isa = PBXFileReference; fileEncoding = 4; lastKnownFileType = sourcecode.swift; path = KeychainTests.swift; sourceTree = "<group>"; };
		C93A2515196AFE1100F86892 /* OTPTokenSerializationTests.m */ = {isa = PBXFileReference; fileEncoding = 4; lastKnownFileType = sourcecode.c.objc; path = OTPTokenSerializationTests.m; sourceTree = "<group>"; };
		C93A2519196B1BA400F86892 /* Token.swift */ = {isa = PBXFileReference; fileEncoding = 4; lastKnownFileType = sourcecode.swift; path = Token.swift; sourceTree = "<group>"; };
		C944A55E1A7EDAE200E08B1E /* Base32.framework */ = {isa = PBXFileReference; lastKnownFileType = wrapper.framework; path = Base32.framework; sourceTree = BUILT_PRODUCTS_DIR; };
		C944A5941A809CC000E08B1E /* OTPTokenTests.swift */ = {isa = PBXFileReference; fileEncoding = 4; lastKnownFileType = sourcecode.swift; path = OTPTokenTests.swift; sourceTree = "<group>"; };
		C94765061C64587800C7527E /* Cartfile.private */ = {isa = PBXFileReference; lastKnownFileType = text; path = Cartfile.private; sourceTree = "<group>"; };
		C947650A1C66ADEC00C7527E /* OneTimePassword.podspec */ = {isa = PBXFileReference; explicitFileType = text.script.ruby; indentWidth = 2; path = OneTimePassword.podspec; sourceTree = "<group>"; };
		C94B2006197774A20014A202 /* TokenTests.swift */ = {isa = PBXFileReference; fileEncoding = 4; lastKnownFileType = sourcecode.swift; path = TokenTests.swift; sourceTree = "<group>"; };
		C94B9BC81BD7270E0073D7C5 /* LICENSE.md */ = {isa = PBXFileReference; lastKnownFileType = net.daringfireball.markdown; path = LICENSE.md; sourceTree = "<group>"; };
		C94B9BC91BD727150073D7C5 /* README.md */ = {isa = PBXFileReference; lastKnownFileType = net.daringfireball.markdown; path = README.md; sourceTree = "<group>"; };
		C94B9BCA1BD7271E0073D7C5 /* AUTHORS.txt */ = {isa = PBXFileReference; lastKnownFileType = text; path = AUTHORS.txt; sourceTree = "<group>"; };
		C95B10CB196D22B9000840AA /* GeneratorTests.swift */ = {isa = PBXFileReference; fileEncoding = 4; lastKnownFileType = sourcecode.swift; path = GeneratorTests.swift; sourceTree = "<group>"; };
		C95F9FB81C03D6BC00CEA286 /* PersistentToken.swift */ = {isa = PBXFileReference; fileEncoding = 4; lastKnownFileType = sourcecode.swift; path = PersistentToken.swift; sourceTree = "<group>"; };
		C9619C5C1D73FB3500757587 /* .codecov.yml */ = {isa = PBXFileReference; lastKnownFileType = text; path = .codecov.yml; sourceTree = "<group>"; };
		C97C82381946E51D00FD9F4C /* OneTimePassword.framework */ = {isa = PBXFileReference; explicitFileType = wrapper.framework; includeInIndex = 0; path = OneTimePassword.framework; sourceTree = BUILT_PRODUCTS_DIR; };
		C97C823C1946E51D00FD9F4C /* Info.plist */ = {isa = PBXFileReference; lastKnownFileType = text.plist.xml; path = Info.plist; sourceTree = "<group>"; };
		C97C82431946E51D00FD9F4C /* OneTimePasswordTests.xctest */ = {isa = PBXFileReference; explicitFileType = wrapper.cfbundle; includeInIndex = 0; path = OneTimePasswordTests.xctest; sourceTree = BUILT_PRODUCTS_DIR; };
		C97C82491946E51D00FD9F4C /* Info.plist */ = {isa = PBXFileReference; lastKnownFileType = text.plist.xml; path = Info.plist; sourceTree = "<group>"; };
		C996EC2C1A74D5830076B105 /* Debug.xcconfig */ = {isa = PBXFileReference; lastKnownFileType = text.xcconfig; name = Debug.xcconfig; path = Configurations/Debug.xcconfig; sourceTree = "<group>"; };
		C996EC2D1A74D5830076B105 /* Profile.xcconfig */ = {isa = PBXFileReference; lastKnownFileType = text.xcconfig; name = Profile.xcconfig; path = Configurations/Profile.xcconfig; sourceTree = "<group>"; };
		C996EC2E1A74D5830076B105 /* Release.xcconfig */ = {isa = PBXFileReference; lastKnownFileType = text.xcconfig; name = Release.xcconfig; path = Configurations/Release.xcconfig; sourceTree = "<group>"; };
		C996EC2F1A74D5830076B105 /* Test.xcconfig */ = {isa = PBXFileReference; lastKnownFileType = text.xcconfig; name = Test.xcconfig; path = Configurations/Test.xcconfig; sourceTree = "<group>"; };
		C996EC351A74D5830076B105 /* iOS-Application.xcconfig */ = {isa = PBXFileReference; lastKnownFileType = text.xcconfig; path = "iOS-Application.xcconfig"; sourceTree = "<group>"; };
		C996EC371A74D5830076B105 /* iOS-Framework.xcconfig */ = {isa = PBXFileReference; lastKnownFileType = text.xcconfig; path = "iOS-Framework.xcconfig"; sourceTree = "<group>"; };
		C996EC381A74D5830076B105 /* iOS-StaticLibrary.xcconfig */ = {isa = PBXFileReference; lastKnownFileType = text.xcconfig; path = "iOS-StaticLibrary.xcconfig"; sourceTree = "<group>"; };
		C996EC3A1A74D5830076B105 /* Mac-Application.xcconfig */ = {isa = PBXFileReference; lastKnownFileType = text.xcconfig; path = "Mac-Application.xcconfig"; sourceTree = "<group>"; };
		C996EC3C1A74D5830076B105 /* Mac-DynamicLibrary.xcconfig */ = {isa = PBXFileReference; lastKnownFileType = text.xcconfig; path = "Mac-DynamicLibrary.xcconfig"; sourceTree = "<group>"; };
		C996EC3D1A74D5830076B105 /* Mac-Framework.xcconfig */ = {isa = PBXFileReference; lastKnownFileType = text.xcconfig; path = "Mac-Framework.xcconfig"; sourceTree = "<group>"; };
		C996EC3E1A74D5830076B105 /* Mac-StaticLibrary.xcconfig */ = {isa = PBXFileReference; lastKnownFileType = text.xcconfig; path = "Mac-StaticLibrary.xcconfig"; sourceTree = "<group>"; };
		C9A486B3196F352E00524F51 /* OneTimePasswordLegacyTests.xctest */ = {isa = PBXFileReference; explicitFileType = wrapper.cfbundle; includeInIndex = 0; path = OneTimePasswordLegacyTests.xctest; sourceTree = BUILT_PRODUCTS_DIR; };
		C9A486B9196F352F00524F51 /* Info.plist */ = {isa = PBXFileReference; lastKnownFileType = text.plist.xml; path = Info.plist; sourceTree = "<group>"; };
		C9B2A19B199A7F1B00BC4A8A /* EquatableTests.swift */ = {isa = PBXFileReference; fileEncoding = 4; lastKnownFileType = sourcecode.swift; path = EquatableTests.swift; sourceTree = "<group>"; };
		C9B84D1C1C015EC0002EE631 /* .hound.yml */ = {isa = PBXFileReference; indentWidth = 2; lastKnownFileType = text; path = .hound.yml; sourceTree = "<group>"; };
		C9B84D1D1C015EC0002EE631 /* .swiftlint.yml */ = {isa = PBXFileReference; indentWidth = 2; lastKnownFileType = text; path = .swiftlint.yml; sourceTree = "<group>"; };
		C9B84D1E1C015EC0002EE631 /* .travis.yml */ = {isa = PBXFileReference; indentWidth = 2; lastKnownFileType = text; path = .travis.yml; sourceTree = "<group>"; };
		C9B84D1F1C015EC8002EE631 /* Cartfile */ = {isa = PBXFileReference; lastKnownFileType = text; path = Cartfile; sourceTree = "<group>"; };
		C9C9FE24196D181800C7ACEE /* OTPTypeStrings.h */ = {isa = PBXFileReference; fileEncoding = 4; lastKnownFileType = sourcecode.c.h; path = OTPTypeStrings.h; sourceTree = "<group>"; };
		C9C9FE25196D181800C7ACEE /* OTPTypeStrings.m */ = {isa = PBXFileReference; fileEncoding = 4; lastKnownFileType = sourcecode.c.objc; path = OTPTypeStrings.m; sourceTree = "<group>"; };
		C9DC7EC3196BD5DF00B50C82 /* Token+URL.swift */ = {isa = PBXFileReference; fileEncoding = 4; lastKnownFileType = sourcecode.swift; path = "Token+URL.swift"; sourceTree = "<group>"; };
		C9DC7EC7196BDF3B00B50C82 /* Generator.swift */ = {isa = PBXFileReference; fileEncoding = 4; lastKnownFileType = sourcecode.swift; path = Generator.swift; sourceTree = "<group>"; };
		C9DC7ECC196C4D3D00B50C82 /* OTPToken.swift */ = {isa = PBXFileReference; fileEncoding = 4; lastKnownFileType = sourcecode.swift; path = OTPToken.swift; sourceTree = "<group>"; };
		C9E829531C62DFDA003F5FC9 /* CHANGELOG.md */ = {isa = PBXFileReference; lastKnownFileType = net.daringfireball.markdown; path = CHANGELOG.md; sourceTree = "<group>"; };
		C9E829541C62FFBD003F5FC9 /* CONTRIBUTING.md */ = {isa = PBXFileReference; lastKnownFileType = net.daringfireball.markdown; path = CONTRIBUTING.md; sourceTree = "<group>"; };
		C9E829551C630514003F5FC9 /* CONDUCT.md */ = {isa = PBXFileReference; lastKnownFileType = net.daringfireball.markdown; path = CONDUCT.md; sourceTree = "<group>"; };
		C9F544AC1C8391630023CCF0 /* Crypto.swift */ = {isa = PBXFileReference; fileEncoding = 4; lastKnownFileType = sourcecode.swift; path = Crypto.swift; sourceTree = "<group>"; };
/* End PBXFileReference section */

/* Begin PBXFrameworksBuildPhase section */
		5B39F4901DBD06BA00CD2DAB /* Frameworks */ = {
			isa = PBXFrameworksBuildPhase;
			buildActionMask = 2147483647;
			files = (
				5B39F4A51DBD08A900CD2DAB /* Base32.framework in Frameworks */,
			);
			runOnlyForDeploymentPostprocessing = 0;
		};
		C97C82341946E51D00FD9F4C /* Frameworks */ = {
			isa = PBXFrameworksBuildPhase;
			buildActionMask = 2147483647;
			files = (
				C944A55F1A7EDAE200E08B1E /* Base32.framework in Frameworks */,
			);
			runOnlyForDeploymentPostprocessing = 0;
		};
		C97C82401946E51D00FD9F4C /* Frameworks */ = {
			isa = PBXFrameworksBuildPhase;
			buildActionMask = 2147483647;
			files = (
				C97C82441946E51D00FD9F4C /* OneTimePassword.framework in Frameworks */,
			);
			runOnlyForDeploymentPostprocessing = 0;
		};
		C9A486B0196F352E00524F51 /* Frameworks */ = {
			isa = PBXFrameworksBuildPhase;
			buildActionMask = 2147483647;
			files = (
				C97142371C1156DB0063B37E /* OneTimePassword.framework in Frameworks */,
			);
			runOnlyForDeploymentPostprocessing = 0;
		};
/* End PBXFrameworksBuildPhase section */

/* Begin PBXGroup section */
		746E7166AD60449882DD84C7 /* Frameworks */ = {
			isa = PBXGroup;
			children = (
				5B39F4A31DBD088600CD2DAB /* Base32.framework */,
				C944A55E1A7EDAE200E08B1E /* Base32.framework */,
			);
			name = Frameworks;
			sourceTree = "<group>";
		};
		C9307A8619A8522F00609B02 /* Serialization */ = {
			isa = PBXGroup;
			children = (
				C9DC7EC3196BD5DF00B50C82 /* Token+URL.swift */,
			);
			name = Serialization;
			sourceTree = "<group>";
		};
		C94B9BC71BD726F70073D7C5 /* Docs */ = {
			isa = PBXGroup;
			children = (
				C94B9BCA1BD7271E0073D7C5 /* AUTHORS.txt */,
				C9E829531C62DFDA003F5FC9 /* CHANGELOG.md */,
				C9E829551C630514003F5FC9 /* CONDUCT.md */,
				C9E829541C62FFBD003F5FC9 /* CONTRIBUTING.md */,
				C94B9BC81BD7270E0073D7C5 /* LICENSE.md */,
				C94B9BC91BD727150073D7C5 /* README.md */,
			);
			name = Docs;
			sourceTree = "<group>";
		};
		C97C822E1946E51D00FD9F4C = {
			isa = PBXGroup;
			children = (
				C97C823A1946E51D00FD9F4C /* Sources */,
				C97C82471946E51D00FD9F4C /* Tests */,
				C9A486B7196F352F00524F51 /* OneTimePasswordLegacyTests */,
				746E7166AD60449882DD84C7 /* Frameworks */,
				C996EC281A74D5830076B105 /* Configuration */,
				C97C82391946E51D00FD9F4C /* Products */,
				C9B84D1B1C015EA2002EE631 /* Tools */,
				C94B9BC71BD726F70073D7C5 /* Docs */,
			);
			sourceTree = "<group>";
		};
		C97C82391946E51D00FD9F4C /* Products */ = {
			isa = PBXGroup;
			children = (
				C97C82381946E51D00FD9F4C /* OneTimePassword.framework */,
				C97C82431946E51D00FD9F4C /* OneTimePasswordTests.xctest */,
				C9A486B3196F352E00524F51 /* OneTimePasswordLegacyTests.xctest */,
				5B39F4941DBD06BA00CD2DAB /* OneTimePassword.framework */,
			);
			name = Products;
			sourceTree = "<group>";
		};
		C97C823A1946E51D00FD9F4C /* Sources */ = {
			isa = PBXGroup;
			children = (
				C93A2519196B1BA400F86892 /* Token.swift */,
				C9DC7EC7196BDF3B00B50C82 /* Generator.swift */,
				C9F544AC1C8391630023CCF0 /* Crypto.swift */,
				C9307A8619A8522F00609B02 /* Serialization */,
				C9A9B09A1A81EF4B00F3C4DC /* Persistence */,
				C97C823B1946E51D00FD9F4C /* Supporting Files */,
			);
			path = Sources;
			sourceTree = "<group>";
		};
		C97C823B1946E51D00FD9F4C /* Supporting Files */ = {
			isa = PBXGroup;
			children = (
				C97C823C1946E51D00FD9F4C /* Info.plist */,
				C9377D40196B93F900D6C67E /* OneTimePassword.h */,
			);
			name = "Supporting Files";
			sourceTree = "<group>";
		};
		C97C82471946E51D00FD9F4C /* Tests */ = {
			isa = PBXGroup;
			children = (
				C94B2006197774A20014A202 /* TokenTests.swift */,
				C95B10CB196D22B9000840AA /* GeneratorTests.swift */,
				C93A2514196AFE1100F86892 /* KeychainTests.swift */,
				C9290C2F1947D104008AE4DE /* TokenSerializationTests.swift */,
				C9B2A19B199A7F1B00BC4A8A /* EquatableTests.swift */,
				C97C82481946E51D00FD9F4C /* Supporting Files */,
			);
			path = Tests;
			sourceTree = "<group>";
		};
		C97C82481946E51D00FD9F4C /* Supporting Files */ = {
			isa = PBXGroup;
			children = (
				C97C82491946E51D00FD9F4C /* Info.plist */,
			);
			name = "Supporting Files";
			sourceTree = "<group>";
		};
		C996EC281A74D5830076B105 /* Configuration */ = {
			isa = PBXGroup;
			children = (
				C996EC291A74D5830076B105 /* Base */,
				C996EC341A74D5830076B105 /* iOS */,
				C996EC391A74D5830076B105 /* Mac OS X */,
			);
			name = Configuration;
			path = Carthage/Checkouts/xcconfigs;
			sourceTree = "<group>";
		};
		C996EC291A74D5830076B105 /* Base */ = {
			isa = PBXGroup;
			children = (
				C996EC2C1A74D5830076B105 /* Debug.xcconfig */,
				C996EC2D1A74D5830076B105 /* Profile.xcconfig */,
				C996EC2E1A74D5830076B105 /* Release.xcconfig */,
				C996EC2F1A74D5830076B105 /* Test.xcconfig */,
			);
			path = Base;
			sourceTree = "<group>";
		};
		C996EC341A74D5830076B105 /* iOS */ = {
			isa = PBXGroup;
			children = (
				C996EC351A74D5830076B105 /* iOS-Application.xcconfig */,
				C996EC371A74D5830076B105 /* iOS-Framework.xcconfig */,
				C996EC381A74D5830076B105 /* iOS-StaticLibrary.xcconfig */,
			);
			path = iOS;
			sourceTree = "<group>";
		};
		C996EC391A74D5830076B105 /* Mac OS X */ = {
			isa = PBXGroup;
			children = (
				C996EC3A1A74D5830076B105 /* Mac-Application.xcconfig */,
				C996EC3C1A74D5830076B105 /* Mac-DynamicLibrary.xcconfig */,
				C996EC3D1A74D5830076B105 /* Mac-Framework.xcconfig */,
				C996EC3E1A74D5830076B105 /* Mac-StaticLibrary.xcconfig */,
			);
			path = "Mac OS X";
			sourceTree = "<group>";
		};
		C9A486B7196F352F00524F51 /* OneTimePasswordLegacyTests */ = {
			isa = PBXGroup;
			children = (
				C9DC7ECC196C4D3D00B50C82 /* OTPToken.swift */,
				C944A5941A809CC000E08B1E /* OTPTokenTests.swift */,
				C93A2515196AFE1100F86892 /* OTPTokenSerializationTests.m */,
				C9C9FE23196D176300C7ACEE /* Helpers */,
				C9A486B8196F352F00524F51 /* Supporting Files */,
			);
			path = OneTimePasswordLegacyTests;
			sourceTree = "<group>";
		};
		C9A486B8196F352F00524F51 /* Supporting Files */ = {
			isa = PBXGroup;
			children = (
				C9A486B9196F352F00524F51 /* Info.plist */,
			);
			name = "Supporting Files";
			sourceTree = "<group>";
		};
		C9A9B09A1A81EF4B00F3C4DC /* Persistence */ = {
			isa = PBXGroup;
			children = (
				C95F9FB81C03D6BC00CEA286 /* PersistentToken.swift */,
				C9003417196F7046009733E8 /* Keychain.swift */,
			);
			name = Persistence;
			sourceTree = "<group>";
		};
		C9B84D1B1C015EA2002EE631 /* Tools */ = {
			isa = PBXGroup;
			children = (
				C9B84D1F1C015EC8002EE631 /* Cartfile */,
				C94765061C64587800C7527E /* Cartfile.private */,
				C947650A1C66ADEC00C7527E /* OneTimePassword.podspec */,
				C9619C5C1D73FB3500757587 /* .codecov.yml */,
				C9B84D1C1C015EC0002EE631 /* .hound.yml */,
				C9B84D1D1C015EC0002EE631 /* .swiftlint.yml */,
				C9B84D1E1C015EC0002EE631 /* .travis.yml */,
			);
			name = Tools;
			sourceTree = "<group>";
		};
		C9C9FE23196D176300C7ACEE /* Helpers */ = {
			isa = PBXGroup;
			children = (
				C9C9FE24196D181800C7ACEE /* OTPTypeStrings.h */,
				C9C9FE25196D181800C7ACEE /* OTPTypeStrings.m */,
			);
			name = Helpers;
			sourceTree = "<group>";
		};
/* End PBXGroup section */

/* Begin PBXHeadersBuildPhase section */
		5B39F4911DBD06BA00CD2DAB /* Headers */ = {
			isa = PBXHeadersBuildPhase;
			buildActionMask = 2147483647;
			files = (
				5B39F4A21DBD070000CD2DAB /* OneTimePassword.h in Headers */,
			);
			runOnlyForDeploymentPostprocessing = 0;
		};
		C97C82351946E51D00FD9F4C /* Headers */ = {
			isa = PBXHeadersBuildPhase;
			buildActionMask = 2147483647;
			files = (
				C9E639091BDDFF6B002D9231 /* OneTimePassword.h in Headers */,
			);
			runOnlyForDeploymentPostprocessing = 0;
		};
/* End PBXHeadersBuildPhase section */

/* Begin PBXNativeTarget section */
		5B39F4931DBD06BA00CD2DAB /* watchOS-OneTimePassword */ = {
			isa = PBXNativeTarget;
			buildConfigurationList = 5B39F49B1DBD06BA00CD2DAB /* Build configuration list for PBXNativeTarget "watchOS-OneTimePassword" */;
			buildPhases = (
				5B39F48F1DBD06BA00CD2DAB /* Sources */,
				5B39F4901DBD06BA00CD2DAB /* Frameworks */,
				5B39F4911DBD06BA00CD2DAB /* Headers */,
				5B39F4921DBD06BA00CD2DAB /* Resources */,
			);
			buildRules = (
			);
			dependencies = (
			);
			name = "watchOS-OneTimePassword";
			productName = "watchOS-OneTimePassword";
			productReference = 5B39F4941DBD06BA00CD2DAB /* OneTimePassword.framework */;
			productType = "com.apple.product-type.framework";
		};
		C97C82371946E51D00FD9F4C /* OneTimePassword */ = {
			isa = PBXNativeTarget;
			buildConfigurationList = C97C824E1946E51D00FD9F4C /* Build configuration list for PBXNativeTarget "OneTimePassword" */;
			buildPhases = (
				C97C82331946E51D00FD9F4C /* Sources */,
				C97CDF2E1BEFB20000D64406 /* Lint */,
				C97C82341946E51D00FD9F4C /* Frameworks */,
				C97C82351946E51D00FD9F4C /* Headers */,
			);
			buildRules = (
			);
			dependencies = (
			);
			name = OneTimePassword;
			productName = OneTimePassword;
			productReference = C97C82381946E51D00FD9F4C /* OneTimePassword.framework */;
			productType = "com.apple.product-type.framework";
		};
		C97C82421946E51D00FD9F4C /* OneTimePasswordTests */ = {
			isa = PBXNativeTarget;
			buildConfigurationList = C97C82511946E51D00FD9F4C /* Build configuration list for PBXNativeTarget "OneTimePasswordTests" */;
			buildPhases = (
				C97C823F1946E51D00FD9F4C /* Sources */,
				C97C82401946E51D00FD9F4C /* Frameworks */,
			);
			buildRules = (
			);
			dependencies = (
				C97C82461946E51D00FD9F4C /* PBXTargetDependency */,
			);
			name = OneTimePasswordTests;
			productName = OneTimePasswordTests;
			productReference = C97C82431946E51D00FD9F4C /* OneTimePasswordTests.xctest */;
			productType = "com.apple.product-type.bundle.unit-test";
		};
		C9A486B2196F352E00524F51 /* OneTimePasswordLegacyTests */ = {
			isa = PBXNativeTarget;
			buildConfigurationList = C9A486C1196F352F00524F51 /* Build configuration list for PBXNativeTarget "OneTimePasswordLegacyTests" */;
			buildPhases = (
				C9A486AF196F352E00524F51 /* Sources */,
				C9A486B0196F352E00524F51 /* Frameworks */,
			);
			buildRules = (
			);
			dependencies = (
				C97142391C1157FC0063B37E /* PBXTargetDependency */,
			);
			name = OneTimePasswordLegacyTests;
			productName = OneTimePasswordLegacyTests;
			productReference = C9A486B3196F352E00524F51 /* OneTimePasswordLegacyTests.xctest */;
			productType = "com.apple.product-type.bundle.unit-test";
		};
/* End PBXNativeTarget section */

/* Begin PBXProject section */
		C97C822F1946E51D00FD9F4C /* Project object */ = {
			isa = PBXProject;
			attributes = {
				LastSwiftMigration = 0700;
				LastSwiftUpdateCheck = 0700;
				LastUpgradeCheck = 0800;
				ORGANIZATIONNAME = "Matt Rubin";
				TargetAttributes = {
					5B39F4931DBD06BA00CD2DAB = {
						CreatedOnToolsVersion = 8.0;
						ProvisioningStyle = Automatic;
					};
					C97C82371946E51D00FD9F4C = {
						CreatedOnToolsVersion = 6.0;
						LastSwiftMigration = 0800;
						ProvisioningStyle = Manual;
					};
					C97C82421946E51D00FD9F4C = {
						CreatedOnToolsVersion = 6.0;
						LastSwiftMigration = 0800;
						ProvisioningStyle = Manual;
					};
					C9A486B2196F352E00524F51 = {
						CreatedOnToolsVersion = 6.0;
						LastSwiftMigration = 0800;
						ProvisioningStyle = Manual;
					};
				};
			};
			buildConfigurationList = C97C82321946E51D00FD9F4C /* Build configuration list for PBXProject "OneTimePassword" */;
			compatibilityVersion = "Xcode 3.2";
			developmentRegion = English;
			hasScannedForEncodings = 0;
			knownRegions = (
				en,
			);
			mainGroup = C97C822E1946E51D00FD9F4C;
			productRefGroup = C97C82391946E51D00FD9F4C /* Products */;
			projectDirPath = "";
			projectRoot = "";
			targets = (
				C97C82371946E51D00FD9F4C /* OneTimePassword */,
				C97C82421946E51D00FD9F4C /* OneTimePasswordTests */,
				C9A486B2196F352E00524F51 /* OneTimePasswordLegacyTests */,
				5B39F4931DBD06BA00CD2DAB /* watchOS-OneTimePassword */,
			);
		};
/* End PBXProject section */

<<<<<<< HEAD
/* Begin PBXResourcesBuildPhase section */
		5B39F4921DBD06BA00CD2DAB /* Resources */ = {
			isa = PBXResourcesBuildPhase;
			buildActionMask = 2147483647;
			files = (
			);
			runOnlyForDeploymentPostprocessing = 0;
		};
		C97C82361946E51D00FD9F4C /* Resources */ = {
			isa = PBXResourcesBuildPhase;
			buildActionMask = 2147483647;
			files = (
			);
			runOnlyForDeploymentPostprocessing = 0;
		};
		C97C82411946E51D00FD9F4C /* Resources */ = {
			isa = PBXResourcesBuildPhase;
			buildActionMask = 2147483647;
			files = (
			);
			runOnlyForDeploymentPostprocessing = 0;
		};
		C9A486B1196F352E00524F51 /* Resources */ = {
			isa = PBXResourcesBuildPhase;
			buildActionMask = 2147483647;
			files = (
			);
			runOnlyForDeploymentPostprocessing = 0;
		};
/* End PBXResourcesBuildPhase section */

=======
>>>>>>> 5fefcfb7
/* Begin PBXShellScriptBuildPhase section */
		C97CDF2E1BEFB20000D64406 /* Lint */ = {
			isa = PBXShellScriptBuildPhase;
			buildActionMask = 2147483647;
			files = (
			);
			inputPaths = (
			);
			name = Lint;
			outputPaths = (
			);
			runOnlyForDeploymentPostprocessing = 0;
			shellPath = /bin/sh;
			shellScript = "if which swiftlint >/dev/null; then\n    swiftlint\nelse\n    echo \"SwiftLint does not exist, download from https://github.com/realm/SwiftLint\"\nfi";
		};
/* End PBXShellScriptBuildPhase section */

/* Begin PBXSourcesBuildPhase section */
		5B39F48F1DBD06BA00CD2DAB /* Sources */ = {
			isa = PBXSourcesBuildPhase;
			buildActionMask = 2147483647;
			files = (
				5B39F49E1DBD06F100CD2DAB /* Crypto.swift in Sources */,
				5B39F49F1DBD06F500CD2DAB /* Token+URL.swift in Sources */,
				5B39F49C1DBD06EB00CD2DAB /* Token.swift in Sources */,
				5B39F49D1DBD06EE00CD2DAB /* Generator.swift in Sources */,
				5B39F4A01DBD06F900CD2DAB /* PersistentToken.swift in Sources */,
				5B39F4A11DBD06FC00CD2DAB /* Keychain.swift in Sources */,
			);
			runOnlyForDeploymentPostprocessing = 0;
		};
		C97C82331946E51D00FD9F4C /* Sources */ = {
			isa = PBXSourcesBuildPhase;
			buildActionMask = 2147483647;
			files = (
				C9F544AD1C8391630023CCF0 /* Crypto.swift in Sources */,
				C93A251A196B1BA400F86892 /* Token.swift in Sources */,
				C95F9FB91C03D6BC00CEA286 /* PersistentToken.swift in Sources */,
				C9DC7EC8196BDF3B00B50C82 /* Generator.swift in Sources */,
				C9003418196F7046009733E8 /* Keychain.swift in Sources */,
				C9DC7EC4196BD5DF00B50C82 /* Token+URL.swift in Sources */,
			);
			runOnlyForDeploymentPostprocessing = 0;
		};
		C97C823F1946E51D00FD9F4C /* Sources */ = {
			isa = PBXSourcesBuildPhase;
			buildActionMask = 2147483647;
			files = (
				C94B2007197774A20014A202 /* TokenTests.swift in Sources */,
				C95B10CC196D22B9000840AA /* GeneratorTests.swift in Sources */,
				C9B77D771C03078B00BAF6BF /* KeychainTests.swift in Sources */,
				C9290C301947D104008AE4DE /* TokenSerializationTests.swift in Sources */,
				C9B2A19C199A7F1B00BC4A8A /* EquatableTests.swift in Sources */,
			);
			runOnlyForDeploymentPostprocessing = 0;
		};
		C9A486AF196F352E00524F51 /* Sources */ = {
			isa = PBXSourcesBuildPhase;
			buildActionMask = 2147483647;
			files = (
				C9A486C8196F38C800524F51 /* OTPTokenSerializationTests.m in Sources */,
				C97142361C1155FC0063B37E /* OTPToken.swift in Sources */,
				C9A486C9196F38CD00524F51 /* OTPTypeStrings.m in Sources */,
				C944A5951A809CC000E08B1E /* OTPTokenTests.swift in Sources */,
			);
			runOnlyForDeploymentPostprocessing = 0;
		};
/* End PBXSourcesBuildPhase section */

/* Begin PBXTargetDependency section */
		C97142391C1157FC0063B37E /* PBXTargetDependency */ = {
			isa = PBXTargetDependency;
			target = C97C82371946E51D00FD9F4C /* OneTimePassword */;
			targetProxy = C97142381C1157FC0063B37E /* PBXContainerItemProxy */;
		};
		C97C82461946E51D00FD9F4C /* PBXTargetDependency */ = {
			isa = PBXTargetDependency;
			target = C97C82371946E51D00FD9F4C /* OneTimePassword */;
			targetProxy = C97C82451946E51D00FD9F4C /* PBXContainerItemProxy */;
		};
/* End PBXTargetDependency section */

/* Begin XCBuildConfiguration section */
		5B39F4991DBD06BA00CD2DAB /* Debug */ = {
			isa = XCBuildConfiguration;
			buildSettings = {
				ALWAYS_SEARCH_USER_PATHS = NO;
				APPLICATION_EXTENSION_API_ONLY = YES;
				CLANG_ANALYZER_NONNULL = YES;
				CLANG_CXX_LANGUAGE_STANDARD = "gnu++0x";
				CLANG_CXX_LIBRARY = "libc++";
				CLANG_ENABLE_MODULES = YES;
				CLANG_ENABLE_OBJC_ARC = YES;
				CLANG_WARN_BOOL_CONVERSION = YES;
				CLANG_WARN_CONSTANT_CONVERSION = YES;
				CLANG_WARN_DIRECT_OBJC_ISA_USAGE = YES_ERROR;
				CLANG_WARN_DOCUMENTATION_COMMENTS = YES;
				CLANG_WARN_EMPTY_BODY = YES;
				CLANG_WARN_ENUM_CONVERSION = YES;
				CLANG_WARN_INT_CONVERSION = YES;
				CLANG_WARN_OBJC_ROOT_CLASS = YES_ERROR;
				CLANG_WARN_SUSPICIOUS_MOVES = YES;
				CLANG_WARN_UNREACHABLE_CODE = YES;
				CLANG_WARN__DUPLICATE_METHOD_MATCH = YES;
				CODE_SIGN_IDENTITY = "";
				COPY_PHASE_STRIP = NO;
				CURRENT_PROJECT_VERSION = 1;
				DEBUG_INFORMATION_FORMAT = dwarf;
				DEFINES_MODULE = YES;
				DYLIB_COMPATIBILITY_VERSION = 1;
				DYLIB_CURRENT_VERSION = 1;
				DYLIB_INSTALL_NAME_BASE = "@rpath";
				ENABLE_STRICT_OBJC_MSGSEND = YES;
				GCC_C_LANGUAGE_STANDARD = gnu99;
				GCC_DYNAMIC_NO_PIC = NO;
				GCC_OPTIMIZATION_LEVEL = 0;
				GCC_PREPROCESSOR_DEFINITIONS = (
					"DEBUG=1",
					"$(inherited)",
				);
				GCC_WARN_64_TO_32_BIT_CONVERSION = YES;
				GCC_WARN_ABOUT_RETURN_TYPE = YES_ERROR;
				GCC_WARN_UNDECLARED_SELECTOR = YES;
				GCC_WARN_UNINITIALIZED_AUTOS = YES_AGGRESSIVE;
				GCC_WARN_UNUSED_FUNCTION = YES;
				GCC_WARN_UNUSED_VARIABLE = YES;
				INFOPLIST_FILE = Sources/Info.plist;
				INSTALL_PATH = "$(LOCAL_LIBRARY_DIR)/Frameworks";
				LD_RUNPATH_SEARCH_PATHS = "$(inherited) @executable_path/Frameworks @loader_path/Frameworks";
				MTL_ENABLE_DEBUG_INFO = YES;
				PRODUCT_BUNDLE_IDENTIFIER = me.mattrubin.onetimepassword;
				PRODUCT_NAME = OneTimePassword;
				SDKROOT = watchos;
				SKIP_INSTALL = YES;
				SWIFT_ACTIVE_COMPILATION_CONDITIONS = DEBUG;
				"SWIFT_INCLUDE_PATHS[sdk=appletvos*]" = "$(SRCROOT)/CommonCrypto/appletvos";
				"SWIFT_INCLUDE_PATHS[sdk=appletvsimulator*]" = "$(SRCROOT)/CommonCrypto/appletvsimulator";
				"SWIFT_INCLUDE_PATHS[sdk=iphoneos*]" = "$(SRCROOT)/CommonCrypto/iphoneos";
				"SWIFT_INCLUDE_PATHS[sdk=iphonesimulator*]" = "$(SRCROOT)/CommonCrypto/iphonesimulator";
				"SWIFT_INCLUDE_PATHS[sdk=macosx*]" = "$(SRCROOT)/CommonCrypto/macosx";
				"SWIFT_INCLUDE_PATHS[sdk=watchos*]" = "$(SRCROOT)/CommonCrypto/watchos";
				"SWIFT_INCLUDE_PATHS[sdk=watchsimulator*]" = "$(SRCROOT)/CommonCrypto/watchsimulator";
				SWIFT_OPTIMIZATION_LEVEL = "-Onone";
				SWIFT_VERSION = 2.3;
				TARGETED_DEVICE_FAMILY = 4;
				VERSIONING_SYSTEM = "apple-generic";
				VERSION_INFO_PREFIX = "";
				WATCHOS_DEPLOYMENT_TARGET = 2.2;
			};
			name = Debug;
		};
		5B39F49A1DBD06BA00CD2DAB /* Release */ = {
			isa = XCBuildConfiguration;
			buildSettings = {
				ALWAYS_SEARCH_USER_PATHS = NO;
				APPLICATION_EXTENSION_API_ONLY = YES;
				CLANG_ANALYZER_NONNULL = YES;
				CLANG_CXX_LANGUAGE_STANDARD = "gnu++0x";
				CLANG_CXX_LIBRARY = "libc++";
				CLANG_ENABLE_MODULES = YES;
				CLANG_ENABLE_OBJC_ARC = YES;
				CLANG_WARN_BOOL_CONVERSION = YES;
				CLANG_WARN_CONSTANT_CONVERSION = YES;
				CLANG_WARN_DIRECT_OBJC_ISA_USAGE = YES_ERROR;
				CLANG_WARN_DOCUMENTATION_COMMENTS = YES;
				CLANG_WARN_EMPTY_BODY = YES;
				CLANG_WARN_ENUM_CONVERSION = YES;
				CLANG_WARN_INT_CONVERSION = YES;
				CLANG_WARN_OBJC_ROOT_CLASS = YES_ERROR;
				CLANG_WARN_SUSPICIOUS_MOVES = YES;
				CLANG_WARN_UNREACHABLE_CODE = YES;
				CLANG_WARN__DUPLICATE_METHOD_MATCH = YES;
				CODE_SIGN_IDENTITY = "";
				COPY_PHASE_STRIP = NO;
				CURRENT_PROJECT_VERSION = 1;
				DEBUG_INFORMATION_FORMAT = "dwarf-with-dsym";
				DEFINES_MODULE = YES;
				DYLIB_COMPATIBILITY_VERSION = 1;
				DYLIB_CURRENT_VERSION = 1;
				DYLIB_INSTALL_NAME_BASE = "@rpath";
				ENABLE_NS_ASSERTIONS = NO;
				ENABLE_STRICT_OBJC_MSGSEND = YES;
				GCC_C_LANGUAGE_STANDARD = gnu99;
				GCC_WARN_64_TO_32_BIT_CONVERSION = YES;
				GCC_WARN_ABOUT_RETURN_TYPE = YES_ERROR;
				GCC_WARN_UNDECLARED_SELECTOR = YES;
				GCC_WARN_UNINITIALIZED_AUTOS = YES_AGGRESSIVE;
				GCC_WARN_UNUSED_FUNCTION = YES;
				GCC_WARN_UNUSED_VARIABLE = YES;
				INFOPLIST_FILE = Sources/Info.plist;
				INSTALL_PATH = "$(LOCAL_LIBRARY_DIR)/Frameworks";
				LD_RUNPATH_SEARCH_PATHS = "$(inherited) @executable_path/Frameworks @loader_path/Frameworks";
				MTL_ENABLE_DEBUG_INFO = NO;
				PRODUCT_BUNDLE_IDENTIFIER = me.mattrubin.onetimepassword;
				PRODUCT_NAME = OneTimePassword;
				SDKROOT = watchos;
				SKIP_INSTALL = YES;
				"SWIFT_INCLUDE_PATHS[sdk=appletvos*]" = "$(SRCROOT)/CommonCrypto/appletvos";
				"SWIFT_INCLUDE_PATHS[sdk=appletvsimulator*]" = "$(SRCROOT)/CommonCrypto/appletvsimulator";
				"SWIFT_INCLUDE_PATHS[sdk=iphoneos*]" = "$(SRCROOT)/CommonCrypto/iphoneos";
				"SWIFT_INCLUDE_PATHS[sdk=iphonesimulator*]" = "$(SRCROOT)/CommonCrypto/iphonesimulator";
				"SWIFT_INCLUDE_PATHS[sdk=macosx*]" = "$(SRCROOT)/CommonCrypto/macosx";
				"SWIFT_INCLUDE_PATHS[sdk=watchos*]" = "$(SRCROOT)/CommonCrypto/watchos";
				"SWIFT_INCLUDE_PATHS[sdk=watchsimulator*]" = "$(SRCROOT)/CommonCrypto/watchsimulator";
				SWIFT_OPTIMIZATION_LEVEL = "-Owholemodule";
				SWIFT_VERSION = 2.3;
				TARGETED_DEVICE_FAMILY = 4;
				VALIDATE_PRODUCT = YES;
				VERSIONING_SYSTEM = "apple-generic";
				VERSION_INFO_PREFIX = "";
				WATCHOS_DEPLOYMENT_TARGET = 2.2;
			};
			name = Release;
		};
		C97C824C1946E51D00FD9F4C /* Debug */ = {
			isa = XCBuildConfiguration;
			baseConfigurationReference = C996EC2C1A74D5830076B105 /* Debug.xcconfig */;
			buildSettings = {
				IPHONEOS_DEPLOYMENT_TARGET = 8.0;
				SWIFT_VERSION = 2.3;
			};
			name = Debug;
		};
		C97C824D1946E51D00FD9F4C /* Release */ = {
			isa = XCBuildConfiguration;
			baseConfigurationReference = C996EC2E1A74D5830076B105 /* Release.xcconfig */;
			buildSettings = {
				IPHONEOS_DEPLOYMENT_TARGET = 8.0;
				SWIFT_VERSION = 2.3;
			};
			name = Release;
		};
		C97C824F1946E51D00FD9F4C /* Debug */ = {
			isa = XCBuildConfiguration;
			baseConfigurationReference = C996EC371A74D5830076B105 /* iOS-Framework.xcconfig */;
			buildSettings = {
				INFOPLIST_FILE = Sources/Info.plist;
				PRODUCT_BUNDLE_IDENTIFIER = me.mattrubin.onetimepassword;
				PRODUCT_NAME = "$(TARGET_NAME)";
				"SWIFT_INCLUDE_PATHS[sdk=appletvos*]" = "$(SRCROOT)/CommonCrypto/appletvos";
				"SWIFT_INCLUDE_PATHS[sdk=appletvsimulator*]" = "$(SRCROOT)/CommonCrypto/appletvsimulator";
				"SWIFT_INCLUDE_PATHS[sdk=iphoneos*]" = "$(SRCROOT)/CommonCrypto/iphoneos";
				"SWIFT_INCLUDE_PATHS[sdk=iphonesimulator*]" = "$(SRCROOT)/CommonCrypto/iphonesimulator";
				"SWIFT_INCLUDE_PATHS[sdk=macosx*]" = "$(SRCROOT)/CommonCrypto/macosx";
				"SWIFT_INCLUDE_PATHS[sdk=watchos*]" = "$(SRCROOT)/CommonCrypto/watchos";
				"SWIFT_INCLUDE_PATHS[sdk=watchsimulator*]" = "$(SRCROOT)/CommonCrypto/watchsimulator";
				SWIFT_INSTALL_OBJC_HEADER = NO;
			};
			name = Debug;
		};
		C97C82501946E51D00FD9F4C /* Release */ = {
			isa = XCBuildConfiguration;
			baseConfigurationReference = C996EC371A74D5830076B105 /* iOS-Framework.xcconfig */;
			buildSettings = {
				INFOPLIST_FILE = Sources/Info.plist;
				PRODUCT_BUNDLE_IDENTIFIER = me.mattrubin.onetimepassword;
				PRODUCT_NAME = "$(TARGET_NAME)";
				"SWIFT_INCLUDE_PATHS[sdk=appletvos*]" = "$(SRCROOT)/CommonCrypto/appletvos";
				"SWIFT_INCLUDE_PATHS[sdk=appletvsimulator*]" = "$(SRCROOT)/CommonCrypto/appletvsimulator";
				"SWIFT_INCLUDE_PATHS[sdk=iphoneos*]" = "$(SRCROOT)/CommonCrypto/iphoneos";
				"SWIFT_INCLUDE_PATHS[sdk=iphonesimulator*]" = "$(SRCROOT)/CommonCrypto/iphonesimulator";
				"SWIFT_INCLUDE_PATHS[sdk=macosx*]" = "$(SRCROOT)/CommonCrypto/macosx";
				"SWIFT_INCLUDE_PATHS[sdk=watchos*]" = "$(SRCROOT)/CommonCrypto/watchos";
				"SWIFT_INCLUDE_PATHS[sdk=watchsimulator*]" = "$(SRCROOT)/CommonCrypto/watchsimulator";
				SWIFT_INSTALL_OBJC_HEADER = NO;
			};
			name = Release;
		};
		C97C82521946E51D00FD9F4C /* Debug */ = {
			isa = XCBuildConfiguration;
			baseConfigurationReference = C996EC351A74D5830076B105 /* iOS-Application.xcconfig */;
			buildSettings = {
				INFOPLIST_FILE = Tests/Info.plist;
				PRODUCT_BUNDLE_IDENTIFIER = me.mattrubin.onetimepassword.tests;
				PRODUCT_NAME = "$(TARGET_NAME)";
			};
			name = Debug;
		};
		C97C82531946E51D00FD9F4C /* Release */ = {
			isa = XCBuildConfiguration;
			baseConfigurationReference = C996EC351A74D5830076B105 /* iOS-Application.xcconfig */;
			buildSettings = {
				INFOPLIST_FILE = Tests/Info.plist;
				PRODUCT_BUNDLE_IDENTIFIER = me.mattrubin.onetimepassword.tests;
				PRODUCT_NAME = "$(TARGET_NAME)";
			};
			name = Release;
		};
		C9A486BE196F352F00524F51 /* Debug */ = {
			isa = XCBuildConfiguration;
			baseConfigurationReference = C996EC351A74D5830076B105 /* iOS-Application.xcconfig */;
			buildSettings = {
				INFOPLIST_FILE = OneTimePasswordLegacyTests/Info.plist;
				PRODUCT_BUNDLE_IDENTIFIER = me.mattrubin.onetimepassword.legacy.tests;
				PRODUCT_NAME = "$(TARGET_NAME)";
			};
			name = Debug;
		};
		C9A486BF196F352F00524F51 /* Release */ = {
			isa = XCBuildConfiguration;
			baseConfigurationReference = C996EC351A74D5830076B105 /* iOS-Application.xcconfig */;
			buildSettings = {
				INFOPLIST_FILE = OneTimePasswordLegacyTests/Info.plist;
				PRODUCT_BUNDLE_IDENTIFIER = me.mattrubin.onetimepassword.legacy.tests;
				PRODUCT_NAME = "$(TARGET_NAME)";
			};
			name = Release;
		};
/* End XCBuildConfiguration section */

/* Begin XCConfigurationList section */
		5B39F49B1DBD06BA00CD2DAB /* Build configuration list for PBXNativeTarget "watchOS-OneTimePassword" */ = {
			isa = XCConfigurationList;
			buildConfigurations = (
				5B39F4991DBD06BA00CD2DAB /* Debug */,
				5B39F49A1DBD06BA00CD2DAB /* Release */,
			);
			defaultConfigurationIsVisible = 0;
			defaultConfigurationName = Release;
		};
		C97C82321946E51D00FD9F4C /* Build configuration list for PBXProject "OneTimePassword" */ = {
			isa = XCConfigurationList;
			buildConfigurations = (
				C97C824C1946E51D00FD9F4C /* Debug */,
				C97C824D1946E51D00FD9F4C /* Release */,
			);
			defaultConfigurationIsVisible = 0;
			defaultConfigurationName = Release;
		};
		C97C824E1946E51D00FD9F4C /* Build configuration list for PBXNativeTarget "OneTimePassword" */ = {
			isa = XCConfigurationList;
			buildConfigurations = (
				C97C824F1946E51D00FD9F4C /* Debug */,
				C97C82501946E51D00FD9F4C /* Release */,
			);
			defaultConfigurationIsVisible = 0;
			defaultConfigurationName = Release;
		};
		C97C82511946E51D00FD9F4C /* Build configuration list for PBXNativeTarget "OneTimePasswordTests" */ = {
			isa = XCConfigurationList;
			buildConfigurations = (
				C97C82521946E51D00FD9F4C /* Debug */,
				C97C82531946E51D00FD9F4C /* Release */,
			);
			defaultConfigurationIsVisible = 0;
			defaultConfigurationName = Release;
		};
		C9A486C1196F352F00524F51 /* Build configuration list for PBXNativeTarget "OneTimePasswordLegacyTests" */ = {
			isa = XCConfigurationList;
			buildConfigurations = (
				C9A486BE196F352F00524F51 /* Debug */,
				C9A486BF196F352F00524F51 /* Release */,
			);
			defaultConfigurationIsVisible = 0;
			defaultConfigurationName = Release;
		};
/* End XCConfigurationList section */
	};
	rootObject = C97C822F1946E51D00FD9F4C /* Project object */;
}<|MERGE_RESOLUTION|>--- conflicted
+++ resolved
@@ -479,7 +479,6 @@
 		};
 /* End PBXProject section */
 
-<<<<<<< HEAD
 /* Begin PBXResourcesBuildPhase section */
 		5B39F4921DBD06BA00CD2DAB /* Resources */ = {
 			isa = PBXResourcesBuildPhase;
@@ -488,31 +487,8 @@
 			);
 			runOnlyForDeploymentPostprocessing = 0;
 		};
-		C97C82361946E51D00FD9F4C /* Resources */ = {
-			isa = PBXResourcesBuildPhase;
-			buildActionMask = 2147483647;
-			files = (
-			);
-			runOnlyForDeploymentPostprocessing = 0;
-		};
-		C97C82411946E51D00FD9F4C /* Resources */ = {
-			isa = PBXResourcesBuildPhase;
-			buildActionMask = 2147483647;
-			files = (
-			);
-			runOnlyForDeploymentPostprocessing = 0;
-		};
-		C9A486B1196F352E00524F51 /* Resources */ = {
-			isa = PBXResourcesBuildPhase;
-			buildActionMask = 2147483647;
-			files = (
-			);
-			runOnlyForDeploymentPostprocessing = 0;
-		};
 /* End PBXResourcesBuildPhase section */
 
-=======
->>>>>>> 5fefcfb7
 /* Begin PBXShellScriptBuildPhase section */
 		C97CDF2E1BEFB20000D64406 /* Lint */ = {
 			isa = PBXShellScriptBuildPhase;
